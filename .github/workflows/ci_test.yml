--- conflicted
+++ resolved
@@ -16,13 +16,8 @@
     strategy:
       fail-fast: false
       matrix:
-<<<<<<< HEAD
         os: [ubuntu-latest, macos-13]
-        python-version: ['3.7', '3.8', '3.9', '3.10']
-=======
-        os: [ubuntu-latest, macos-latest]
         python-version: ['3.8', '3.9', '3.10', '3.11']
->>>>>>> 0c65521a
 
     steps:
     - name: Checkout repository

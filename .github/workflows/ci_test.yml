name: enterprise CI targets

on:
  push:
    branches: [ master, dev ]
  pull_request:
    branches: [ master, dev ]
  release: 
    types:
      - published


jobs:
  tests:
    runs-on: ${{ matrix.os }}
    strategy:
      fail-fast: false
      matrix:
        os: [ubuntu-latest, macos-13]
<<<<<<< HEAD
        python-version: ['3.8', '3.9', '3.10', '3.11', '3.12']
=======
        python-version: ['3.8', '3.9', '3.10', '3.11']
>>>>>>> 20acc8da

    steps:
    - name: Checkout repository
      uses: actions/checkout@v3
    - name: Set up Python ${{ matrix.python-version }}
      uses: actions/setup-python@v4
      with:
        python-version: ${{ matrix.python-version }}
    - name: Install non-python dependencies on mac
      if: runner.os == 'macOS'
      run: |
        brew unlink gcc && brew link gcc
        brew install automake suite-sparse
        curl -sSL https://raw.githubusercontent.com/vallis/libstempo/master/install_tempo2.sh | sh
    - name: Install non-python dependencies on linux
      if: runner.os == 'Linux'
      run: |
        sudo apt-get install libsuitesparse-dev
        curl -sSL https://raw.githubusercontent.com/vallis/libstempo/master/install_tempo2.sh | sh
    - name: Install dependencies and package
      env:
        SUITESPARSE_INCLUDE_DIR: "/usr/local/opt/suite-sparse/include/suitesparse/"
        SUITESPARSE_LIBRARY_DIR: "/usr/local/opt/suite-sparse/lib"
      run: |
        python -m pip install --upgrade pip setuptools wheel
        python -m pip install -r requirements_dev.txt
        python -m pip install -e .
    - name: Display Python, pip, setuptools, and all installed versions
      run: |
        python -c "import sys; print(f'Python {sys.version}')"
        python -c "import pip; print(f'pip {pip.__version__}')"
        python -c "import setuptools; print(f'setuptools {setuptools.__version__}')"
        python -m pip freeze
    - name: Run lint
      run: make lint
    - name: Test with pytest
      run: make test
    - name: Codecov
      uses: codecov/codecov-action@v4
      #with:
      #  fail_ci_if_error: true


  build:
    needs: [tests]
    name: Build source distribution
    runs-on: ubuntu-latest
    if: github.event_name == 'release'

    steps:
    - uses: actions/checkout@v3
    - name: Set up Python 
      uses: actions/setup-python@v4
      with:
        python-version: "3.8"
    - name: Install non-python dependencies on linux
      run: |
        sudo apt-get install libsuitesparse-dev
        curl -sSL https://raw.githubusercontent.com/vallis/libstempo/master/install_tempo2.sh | sh
    - name: Build
      run: |
        python -m pip install --upgrade pip setuptools wheel
        pip install -r requirements.txt
        pip install -r requirements_dev.txt
        make dist
    - name: Test deployability
      run: |
        pip install twine
        twine check dist/*
    - name: Test the sdist
      run: |
        mkdir tmp  
        cd tmp
        python -m venv venv-sdist
        venv-sdist/bin/python -m pip install --upgrade pip setuptools wheel
        venv-sdist/bin/python -m pip install ../dist/enterprise*.tar.gz
        venv-sdist/bin/python -c "import enterprise;print(enterprise.__version__)"
    - name: Test the wheel
      run: |
        mkdir tmp2  
        cd tmp2
        python -m venv venv-wheel
        venv-wheel/bin/python -m pip install --upgrade pip setuptools
        venv-wheel/bin/python -m pip install ../dist/enterprise*.whl
        venv-wheel/bin/python -c "import enterprise;print(enterprise.__version__)"
    - uses: actions/upload-artifact@v2
      with:
        name: dist
        path: dist/*


  deploy:
    needs: [tests, build]
    runs-on: ubuntu-latest
    if: github.event_name == 'release'
    steps:
    - uses: actions/checkout@v3
    - name: Set up Python
      uses: actions/setup-python@v4
      with:
        python-version: '3.8'
    - name: Install dependencies
      run: |
        python -m pip install --upgrade pip
        pip install setuptools wheel twine
    - name: Download wheel/dist from build
      uses: actions/download-artifact@v2
      with:
        name: dist
        path: dist
    - name: Build and publish
      env:
        TWINE_USERNAME: ${{ secrets.PYPI_USERNAME }}
        TWINE_PASSWORD: ${{ secrets.PYPI_PASSWORD }}
      run: |
        twine upload dist/*<|MERGE_RESOLUTION|>--- conflicted
+++ resolved
@@ -17,11 +17,7 @@
       fail-fast: false
       matrix:
         os: [ubuntu-latest, macos-13]
-<<<<<<< HEAD
         python-version: ['3.8', '3.9', '3.10', '3.11', '3.12']
-=======
-        python-version: ['3.8', '3.9', '3.10', '3.11']
->>>>>>> 20acc8da
 
     steps:
     - name: Checkout repository

.PHONY: clean clean-test clean-pyc clean-build docs help
.DEFAULT_GOAL := help
define BROWSER_PYSCRIPT
import os, webbrowser, sys
try:
	from urllib import pathname2url
except:
	from urllib.request import pathname2url

webbrowser.open("file://" + pathname2url(os.path.abspath(sys.argv[1])))
endef
export BROWSER_PYSCRIPT

define PRINT_HELP_PYSCRIPT
import re, sys

for line in sys.stdin:
	match = re.match(r'^([a-zA-Z_-]+):.*?## (.*)$$', line)
	if match:
		target, help = match.groups()
		print("%-20s %s" % (target, help))
endef
export PRINT_HELP_PYSCRIPT
BROWSER := python -c "$$BROWSER_PYSCRIPT"

help:
	@python -c "$$PRINT_HELP_PYSCRIPT" < $(MAKEFILE_LIST)

clean: clean-build clean-pyc clean-test ## remove all build, test, coverage and Python artifacts


clean-build: ## remove build artifacts
	rm -fr build/
	rm -fr dist/
	rm -fr .eggs/
	find . -name '*.egg-info' -exec rm -fr {} +
	find . -name '*.egg' -exec rm -f {} +

clean-pyc: ## remove Python file artifacts
	find . -name '*.pyc' -exec rm -f {} +
	find . -name '*.pyo' -exec rm -f {} +
	find . -name '*~' -exec rm -f {} +
	find . -name '__pycache__' -exec rm -fr {} +

clean-test: ## remove test and coverage artifacts
	rm -fr .tox/
	rm -f .coverage
	rm -fr htmlcov/

lint: ## check style with flake8
	flake8 --ignore=E265 enterprise tests

test: ## run tests quickly with the default Python
	
	pytest -v --cov=enterprise tests

test-all: ## run tests on every Python version with tox
	tox

coverage: ## check code coverage quickly with the default Python
	
		coverage run --source enterprise setup.py test
	
		coverage report -m
		coverage html
		$(BROWSER) htmlcov/index.html

docs: ## generate Sphinx HTML documentation, including API docs
	rm -f docs/enterprise.rst
	rm -f docs/modules.rst
<<<<<<< HEAD
	sphinx-apidoc -o docs/ enterprise 
=======
	sphinx-apidoc -o docs/ -M enterprise
>>>>>>> a9eac210
	$(MAKE) -C docs clean
	$(MAKE) -C docs html
	$(BROWSER) docs/_build/html/index.html

servedocs: docs ## compile the docs watching for changes
	watchmedo shell-command -p '*.rst' -c '$(MAKE) -C docs html' -R -D .

release: clean ## package and upload a release
	python setup.py sdist upload
	python setup.py bdist_wheel upload

dist: clean ## builds source and wheel package
	python setup.py sdist
	python setup.py bdist_wheel
	ls -l dist

install: clean ## install the package to the active Python's site-packages
	python setup.py install<|MERGE_RESOLUTION|>--- conflicted
+++ resolved
@@ -68,11 +68,7 @@
 docs: ## generate Sphinx HTML documentation, including API docs
 	rm -f docs/enterprise.rst
 	rm -f docs/modules.rst
-<<<<<<< HEAD
-	sphinx-apidoc -o docs/ enterprise 
-=======
 	sphinx-apidoc -o docs/ -M enterprise
->>>>>>> a9eac210
 	$(MAKE) -C docs clean
 	$(MAKE) -C docs html
 	$(BROWSER) docs/_build/html/index.html

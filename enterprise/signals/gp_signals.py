--- conflicted
+++ resolved
@@ -137,7 +137,7 @@
             def delay_params(self):
                 return [pp.name for pp in self.params if "_coefficients" in pp.name]
 
-            @signal_base.cache_call(["basis_params", "delay_params"])
+            @signal_base.cache_call(["basis_params", "delay_params"], limit=1)
             def get_delay(self, params={}):
                 self._construct_basis(params)
 
@@ -227,7 +227,7 @@
         basis = utils.unnormed_tm_basis()
 
     prior = utils.tm_prior()
-    BaseClass = BasisGP(prior, basis, coefficients=coefficients, name=name + "_svd" if use_svd else name)
+    BaseClass = BasisGP(prior, basis, coefficients=coefficients, name=name)
 
     class TimingModel(BaseClass):
         signal_type = "basis"
@@ -424,6 +424,10 @@
     BaseClass = BasisCommonGP(spectrum, basis, orf, coefficients=coefficients, combine=combine, name=name)
 
     class FourierBasisCommonGP(BaseClass):
+        signal_type = "common basis"
+        signal_name = "common red noise"
+        signal_id = name
+
         _Tmin, _Tmax = [], []
 
         def __init__(self, psr):
@@ -776,153 +780,6 @@
     return WidebandTimingModel
 
 
-<<<<<<< HEAD
-# experimental versions of FourierBasisCommonGP and BasisCommonGP2 that support selections
-# note that Tspan must be provided to FourierBasisCommonGP2, and that
-
-
-def FourierBasisCommonGP2(
-    spectrum,
-    orf,
-    coefficients=False,
-    combine=True,
-    selection=Selection(selections.no_selection),
-    components=20,
-    Tspan=None,
-    modes=None,
-    name="common_fourier",
-    pshift=False,
-    pseed=None,
-):
-    if coefficients:
-        raise NotImplementedError("Coefficients are not implemented yet.")
-
-    if Tspan is None:
-        raise ValueError("Please specify Tspan explicitly.")
-
-    basis = utils.createfourierdesignmatrix_red(nmodes=components, Tspan=Tspan, modes=modes, pshift=pshift, pseed=pseed)
-
-    return BasisCommonGP2(spectrum, basis, orf, combine=combine, selection=selection, name=name)
-
-
-def BasisCommonGP2(
-    priorFunction,
-    basisFunction,
-    orfFunction,
-    coefficients=False,
-    combine=True,
-    selection=Selection(selections.no_selection),
-    name="",
-):
-    if coefficients:
-        raise NotImplementedError("Coefficients are not implemented yet.")
-
-    class BasisCommonGP2(signal_base.CommonSignal):
-        signal_type = "common basis"
-        signal_name = "common"
-        signal_id = name
-
-        basis_combine = combine
-
-        def __init__(self, psr):
-            super(BasisCommonGP2, self).__init__(psr)
-            self.name = self.psrname + "_" + self.signal_id
-            self._do_selection(psr, priorFunction, basisFunction, orfFunction, selection)
-            self._psrpos = psr.pos
-
-        def _do_selection(self, psr, priorfn, basisfn, orffn, selection):
-            sel = selection(psr)
-
-            self._keys = sorted(sel.masks.keys())
-            self._masks = [sel.masks[key] for key in self._keys]
-            self._prior, self._bases, self._orf = {}, {}, {}
-            self._params, self._coefficients = {}, {}
-
-            for key, mask in zip(self._keys, self._masks):
-                pnames = [name, key]
-                pname = "_".join([n for n in pnames if n])
-
-                self._prior[key] = priorfn(pname, psr=psr)
-                self._bases[key] = basisfn(pname, psr=psr)
-                self._orf[key] = orffn(pname, psr=psr)
-
-                for par in itertools.chain(
-                    self._prior[key]._params.values(),
-                    self._bases[key]._params.values(),
-                    self._orf[key]._params.values(),
-                ):
-                    self._params[par.name] = par
-
-        @property
-        def basis_params(self):
-            """Get any varying basis parameters."""
-            ret = []
-            for basis in self._bases.values():
-                ret.extend([pp.name for pp in basis.params])
-            return ret
-
-        @signal_base.cache_call("basis_params", limit=1)
-        def _construct_basis(self, params={}):
-            basis, self._labels = {}, {}
-            for key, mask in zip(self._keys, self._masks):
-                basis[key], self._labels[key] = self._bases[key](params=params, mask=mask)
-
-            nc = sum(F.shape[1] for F in basis.values())
-            self._basis = np.zeros((len(self._masks[0]), nc))
-
-            # TODO: should this be defined here? it will cache phi
-            self._phi = KernelMatrix(nc)
-
-            self._slices = {}
-            nctot = 0
-            for key, mask in zip(self._keys, self._masks):
-                Fmat = basis[key]
-                nn = Fmat.shape[1]
-                self._basis[mask, nctot : nn + nctot] = Fmat
-                self._slices.update({key: slice(nctot, nn + nctot)})
-                nctot += nn
-
-        @property
-        def delay_params(self):
-            return []
-
-        def get_delay(self, params={}):
-            return 0
-
-        def get_basis(self, params={}):
-            self._construct_basis(params)
-
-            return self._basis
-
-        def get_phi(self, params):
-            self._construct_basis(params)
-
-            for key, slc in self._slices.items():
-                phislc = self._prior[key](self._labels[key], params=params)
-                orfslc = self._orf[key](self._psrpos, self._psrpos, params=params)
-
-                self._phi = self._phi.set(phislc * orfslc, slc)
-
-            return self._phi
-
-        @classmethod
-        def get_phicross(cls, signal1, signal2, params):
-            sl1, sl2 = [sum(slc.stop - slc.start for slc in signal._slices.values()) for signal in [signal1, signal2]]
-
-            phic = np.zeros((sl1, sl2))
-
-            for key in set(signal1._keys) & set(signal2._keys):
-                phislc = signal1._prior[key](signal1._labels[key], params=params)
-                orfslc = signal1._orf[key](signal1._psrpos, signal2._psrpos, params=params)
-
-                r1, r2 = [range(signal._slices[key].start, signal._slices[key].stop) for signal in [signal1, signal2]]
-
-                phic[r1, r2] = phislc * orfslc
-
-            return phic
-
-    return BasisCommonGP2
-=======
 def MarginalizingTimingModel(name="marginalizing_linear_timing_model"):
     basisFunction = utils.normed_tm_basis()
 
@@ -1010,5 +867,4 @@
             TNT = self.Nmat.solve(T, left_array=T)
             return TNT - np.tensordot(self.MNF(T), self.MNMMNF(T), (0, 0))
         else:
-            raise ValueError("Incorrect arguments given to MarginalizingNmat.solve.")
->>>>>>> ead79d1f
+            raise ValueError("Incorrect arguments given to MarginalizingNmat.solve.")
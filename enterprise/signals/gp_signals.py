--- conflicted
+++ resolved
@@ -507,12 +507,8 @@
     dmjump_ref=None,
     name="wideband_timing_model",
 ):
-<<<<<<< HEAD
-    """Class factory for marginalized linear timing model signals that take wideband TOAs and DMs.  Currently assumes DMX for DM model."""
-=======
     """Class factory for marginalized linear timing model signals
     that take wideband TOAs and DMs.  Currently assumes DMX for DM model."""
->>>>>>> f66648f4
 
     basis = utils.unnormed_tm_basis()  # will need to normalize phi otherwise
     prior = utils.tm_prior()  # standard
@@ -539,14 +535,11 @@
             self._dmjump_keys = list(sorted(dmjump_select.masks.keys()))
             self._dmjump_masks = [dmjump_select.masks[key] for key in self._dmjump_keys]
 
-<<<<<<< HEAD
-=======
             if self._dmjump_keys == [""] and dmjump is not None:
                 raise ValueError("WidebandTimingModel: can only do DMJUMP with more than one selection.")
 
             # collect parameters
 
->>>>>>> f66648f4
             self._params = {}
 
             self._dmefacs = []
@@ -569,60 +562,33 @@
                             param = dmjump(pname)
                     else:
                         param = dmjump(pname)
-<<<<<<< HEAD
+
                     self._dmjumps.append(param)
                     self._params[param.name] = param
 
-            ### save design matrix and other psr information
-
-            # (now handled by BaseClass)
-            # self._basis, self._labels = psr.Mmat, np.ones_like(
-            #        psr.Mmat.shape[1])
-
-            # could add norming to Mmat -- but would have to normalize phi
-=======
-
-                    self._dmjumps.append(param)
-                    self._params[param.name] = param
-
             # copy psr quantities
->>>>>>> f66648f4
 
             self._ntoas = len(psr.toas)
             self._npars = len(psr.fitpars)
 
             self._freqs = psr.freqs
 
-<<<<<<< HEAD
-            ### collect DMX information (will be used to make phi and delay)
+            # collect DMX information (will be used to make phi and delay)
 
             self._dmpar = psr.dm
             self._dm = np.array(psr.flags["pp_dm"], "d")
-            self._dmerr = dme_flags = np.array(psr.flags["pp_dme"], "d")
+            self._dmerr = np.array(psr.flags["pp_dme"], "d")
 
             check = np.zeros_like(psr.toas, "i")
+
+            # assign TOAs to DMX bins
+
             self._dmx, self._dmindex, self._dmwhich = [], [], []
             for index, key in enumerate(sorted(psr.dmx)):
                 dmx = psr.dmx[key]
-                assert dmx["fit"], "All DMX parameters must be estimated."
-=======
-            # collect DMX information (will be used to make phi and delay)
-
-            self._dmpar = psr.dm
-            self._dm = np.array(psr.flags["pp_dm"], "d")
-            self._dmerr = np.array(psr.flags["pp_dme"], "d")
-
-            check = np.zeros_like(psr.toas, "i")
-
-            # assign TOAs to DMX bins
-
-            self._dmx, self._dmindex, self._dmwhich = [], [], []
-            for index, key in enumerate(sorted(psr.dmx)):
-                dmx = psr.dmx[key]
 
                 if not dmx["fit"]:
                     raise ValueError("WidebandTimingModel: all DMX parameters must be estimated.")
->>>>>>> f66648f4
 
                 self._dmx.append(dmx["DMX"])
                 self._dmindex.append(psr.fitpars.index(key))
@@ -630,41 +596,6 @@
 
                 check += self._dmwhich[-1]
 
-<<<<<<< HEAD
-            assert np.sum(check) == self._ntoas, "Cannot account for all TOAs in DMX intervals."
-            assert "DM" not in psr.fitpars, "DM must not be estimated."
-
-            self._ndmx = len(self._dmx)
-
-        # @property
-        # def basis_params(self):
-        #    return []
-
-        ## TODO: I need to understand caching better
-        # @signal_base.cache_call('basis_params')
-        # def get_basis(self, params={}):
-        #    return self._basis
-
-        def get_phi(self, params):
-            dme = self.get_dme(params)  # DMEFAC-adjusted
-            phi = KernelMatrix(1e40 * np.ones(self._npars, "d"))
-            for index, which in zip(self._dmindex, self._dmwhich):
-                phi.set(1.0 / np.sum(1.0 / dme[which] ** 2), index)
-            return phi
-
-        def get_phiinv(self, params):
-            return self.get_phi(params).inv()
-
-        @property
-        def delay_params(self):
-            return [p.name for p in self._dmefacs] + [p.name for p in self._dmjumps]
-
-        @signal_base.cache_call(["delay_params"])
-        def get_delay(self, params):
-            dm_delay = np.zeros(self._ntoas, "d")
-
-            avg_dm = self.get_mean_dm(params)
-=======
             if np.sum(check) != self._ntoas:
                 raise ValueError("WidebandTimingModel: cannot account for all TOAs in DMX intervals.")
 
@@ -710,73 +641,34 @@
 
             avg_dm = self.get_mean_dm(params)
 
->>>>>>> f66648f4
             for dmx, which in zip(self._dmx, self._dmwhich):
                 dm_delay[which] = avg_dm[which] - (self._dmpar + dmx)
 
             return dm_delay / (2.41e-4 * self._freqs ** 2)
 
-<<<<<<< HEAD
-        def get_dm(self, params):   # DMJUMP-adjusted DMs
-            #dm = self._dm.copy()
-            ## loop is trivial if self._dmjumps == []
-            #for jump, mask in zip(self._dmjumps, self._dmjump_masks):
-            #    dm[mask] += params[jump.name] if jump.name in params else jump.value
-            dm = (
-=======
         @signal_base.cache_call(["delay_params"])
         def get_dm(self, params):
             """Return DMJUMP-adjusted DM measurements."""
 
             return (
->>>>>>> f66648f4
                 sum(
                     (params[jump.name] if jump.name in params else jump.value) * mask
                     for jump, mask in zip(self._dmjumps, self._dmjump_masks)
                 )
                 + self._dm
             )
-<<<<<<< HEAD
-            return dm
-
-        def get_dme(self, params):  # DMEFAC-adjusted measurement uncertainties
-            # TODO: could we cache the dme computation with the enterprise facility?
-            dme = (
-=======
 
         @signal_base.cache_call(["delay_params"])
         def get_dme(self, params):
             """Return EFAC-weighted DM errors."""
 
             return (
->>>>>>> f66648f4
                 sum(
                     (params[efac.name] if efac.name in params else efac.value) * mask
                     for efac, mask in zip(self._dmefacs, self._dmefac_masks)
                 )
                 * self._dmerr
             )
-<<<<<<< HEAD
-            return dme
-
-        def get_mean_dme(self, params):  # uncertainty on weighted mean DM
-            mean_dme = np.zeros(self._ntoas, "d")
-
-            dme = self.get_dme(params)  # DMEFAC-adjusted
-            for which in self._dmwhich:
-                mean_dme[which] = np.sqrt(1.0 / np.sum(1.0 / dme[which] ** 2))
-            return mean_dme
-
-        def get_mean_dm(self, params):  # weighted mean DM in each DMX bin
-            mean_dm = np.zeros(self._ntoas, "d")
-
-            dm = self.get_dm(params)  # DMJUMP-adjusted
-            dme = self.get_dme(params)  # DMEFAC-adjusted
-            for dmx, which in zip(self._dmx, self._dmwhich):
-                mean_dm[which] = np.sum(dm[which] / dme[which] ** 2) / np.sum(1.0 / dme[which] ** 2)
-
-            return mean_dm
-=======
 
         @signal_base.cache_call(["delay_params"])
         def get_mean_dm(self, params):
@@ -826,20 +718,14 @@
             return expterm + logterm
 
         # these are for debugging, but should not enter the likelihood computation
->>>>>>> f66648f4
 
         def get_delta_dm(self, params, use_mean_dm=True):  # DM - DMX
             delta_dm = np.zeros(self._ntoas, "d")
 
-<<<<<<< HEAD
-            if use_mean_dm: dm = self.get_mean_dm(params)
-            else: dm = self.get_dm(params)  # DMJUMP-adjusted
-=======
             if use_mean_dm:
                 dm = self.get_mean_dm(params)
             else:
                 dm = self.get_dm(params)  # DMJUMP-adjusted
->>>>>>> f66648f4
             for dmx, which in zip(self._dmx, self._dmwhich):
                 delta_dm[which] = dm[which] - (self._dmpar + dmx)
 
@@ -856,11 +742,7 @@
 
             else:
                 dme = self.get_dme(params)  # DMEFAC-adjusted
-<<<<<<< HEAD
-                chi2 = np.sum((delta_dm / dme)**2)
-=======
                 chi2 = np.sum((delta_dm / dme) ** 2)
->>>>>>> f66648f4
 
             return chi2
 

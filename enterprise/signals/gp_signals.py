--- conflicted
+++ resolved
@@ -199,19 +199,12 @@
     modes=None,
     name="red_noise",
     pshift=False,
-<<<<<<< HEAD
     pseed=None,
-=======
->>>>>>> b53d1b35
 ):
     """Convenience function to return a BasisGP class with a
     fourier basis."""
 
-<<<<<<< HEAD
     basis = utils.createfourierdesignmatrix_red(nmodes=components, Tspan=Tspan, modes=modes, pshift=pshift, pseed=pseed)
-=======
-    basis = utils.createfourierdesignmatrix_red(nmodes=components, Tspan=Tspan, modes=modes, pshift=pshift)
->>>>>>> b53d1b35
     BaseClass = BasisGP(spectrum, basis, coefficients=coefficients, combine=combine, selection=selection, name=name)
 
     class FourierBasisGP(BaseClass):
@@ -420,10 +413,7 @@
     modes=None,
     name="common_fourier",
     pshift=False,
-<<<<<<< HEAD
     pseed=None,
-=======
->>>>>>> b53d1b35
 ):
 
     if coefficients and Tspan is None:
@@ -431,11 +421,7 @@
             "With coefficients=True, FourierBasisCommonGP " + "requires that you specify Tspan explicitly."
         )
 
-<<<<<<< HEAD
     basis = utils.createfourierdesignmatrix_red(nmodes=components, Tspan=Tspan, modes=modes, pshift=pshift, pseed=pseed)
-=======
-    basis = utils.createfourierdesignmatrix_red(nmodes=components, Tspan=Tspan, modes=modes, pshift=pshift)
->>>>>>> b53d1b35
     BaseClass = BasisCommonGP(spectrum, basis, orf, coefficients=coefficients, combine=combine, name=name)
 
     class FourierBasisCommonGP(BaseClass):

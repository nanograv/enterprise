# gp_signals.py
"""Contains class factories for Gaussian Process (GP) signals.
GP signals are defined as the class of signals that have a basis
function matrix and basis prior vector..
"""

from __future__ import (absolute_import, division,
                        print_function, unicode_literals)

import math
import itertools
import functools

import numpy as np

from enterprise.signals import signal_base
from enterprise.signals import parameter
from enterprise.signals import selections
from enterprise.signals import utils
from enterprise.signals.parameter import function
from enterprise.signals.selections import Selection
from enterprise.signals.utils import KernelMatrix


def BasisGP(priorFunction, basisFunction, coefficients=False, combine=True,
            selection=Selection(selections.no_selection),
            name=''):
    """Class factory for generic GPs with a basis matrix."""

    class BasisGP(signal_base.Signal):
        signal_type = 'basis'
        signal_name = name
        signal_id = name

        basis_combine = combine

        def __init__(self, psr):
            super(BasisGP, self).__init__(psr)
            self.name = self.psrname + '_' + self.signal_id
            self._do_selection(psr, priorFunction, basisFunction,
                               coefficients, selection)

        def _do_selection(self, psr, priorfn, basisfn, coefficients,
                          selection):
            sel = selection(psr)

            self._keys = list(sorted(sel.masks.keys()))
            self._masks = [sel.masks[key] for key in self._keys]
            self._prior, self._bases = {}, {}
            self._params, self._coefficients = {}, {}

            for key, mask in zip(self._keys, self._masks):
                pnames = [psr.name, name, key]
                pname = '_'.join([n for n in pnames if n])

                self._prior[key] = priorfn(pname, psr=psr)
                self._bases[key] = basisfn(pname, psr=psr)

                for par in itertools.chain(self._prior[key]._params.values(),
                                           self._bases[key]._params.values()):
                    self._params[par.name] = par

            if coefficients:
                # we can only create GPCoefficients parameters if the basis
                # can be constructed with default arguments
                # (and does not change size)
                self._construct_basis()

                for key in self._keys:
                    pname = '_'.join([n for n in [psr.name, name, key] if n])

                    chain = itertools.chain(self._prior[key]._params.values(),
                                            self._bases[key]._params.values())
                    priorargs = {par.name: self._params[par.name]
                                 for par in chain}

                    logprior = parameter.Function(
                        functools.partial(self._get_coefficient_logprior, key),
                        **priorargs)

                    size = self._slices[key].stop - self._slices[key].start

                    cpar = parameter.GPCoefficients(
                        logprior=logprior, size=size)(pname + '_coefficients')

                    self._coefficients[key] = cpar
                    self._params[cpar.name] = cpar

        @property
        def basis_params(self):
            """Get any varying basis parameters."""
            ret = []
            for basis in self._bases.values():
                ret.extend([pp.name for pp in basis.params])
            return ret

        @signal_base.cache_call('basis_params')
        def _construct_basis(self, params={}):
            basis, self._labels = {}, {}
            for key, mask in zip(self._keys, self._masks):
                basis[key], self._labels[key] = self._bases[key](
                    params=params, mask=mask)

            nc = np.sum(F.shape[1] for F in basis.values())
            self._basis = np.zeros((len(self._masks[0]), nc))
            self._phi = KernelMatrix(nc)
            self._slices = {}
            nctot = 0
            for key, mask in zip(self._keys, self._masks):
                Fmat = basis[key]
                nn = Fmat.shape[1]
                self._basis[mask, nctot:nn+nctot] = Fmat
                self._slices.update({key: slice(nctot, nn+nctot)})
                nctot += nn

        # this class does different things (and gets different method
        # definitions) if the user wants it to model GP coefficients
        # (e.g., for a hierarchical likelihood) or if they do not
        if coefficients:
            def _get_coefficient_logprior(self, key, c, **params):
                self._construct_basis(params)

                phi = self._prior[key](self._labels[key],params=params)

                if phi.ndim == 1:
                    return (-0.5 * np.sum(c * c / phi) -
                            0.5 * np.sum(np.log(phi)) -
                            0.5 * len(phi) * np.log(2*math.pi))
                    # note: (2*pi)^(n/2) is not in signal_base likelihood
                else:
                    # TO DO: this code could be embedded in KernelMatrix
                    phiinv, logdet = KernelMatrix(phi).inv(logdet=True)
                    return (-0.5 * np.dot(c,np.dot(phiinv,c)) -
                            0.5 * logdet -
                            0.5 * phi.shape[0] * np.log(2*math.pi))

            # MV: could assign this to a data member at initialization
            @property
            def delay_params(self):
                return [pp.name for pp in self.params
                        if '_coefficients' in pp.name]

            @signal_base.cache_call(['basis_params', 'delay_params'])
            def get_delay(self, params={}):
                self._construct_basis(params)

                c = np.zeros(self._basis.shape[1])
                for key, slc in self._slices.items():
                    p = self._coefficients[key]
                    c[slc] = params[p.name] if p.name in params else p.value

                return np.dot(self._basis, c)

            def get_basis(self, params={}):
                return None

            def get_phi(self, params):
                return None

            def get_phiinv(self, params):
                return None
        else:
            @property
            def delay_params(self):
                return []

            def get_delay(self, params={}):
                return 0

            def get_basis(self, params={}):
                self._construct_basis(params)

                return self._basis

            def get_phi(self, params):
                self._construct_basis(params)

                for key, slc in self._slices.items():
                    phislc = self._prior[key](
                        self._labels[key], params=params)
                    self._phi = self._phi.set(phislc, slc)
                return self._phi

            def get_phiinv(self, params):
                return self.get_phi(params).inv()

    return BasisGP


def FourierBasisGP(spectrum, coefficients=False, combine=True, components=20,
                   selection=Selection(selections.no_selection),
                   Tspan=None, modes=None, name='red_noise'):
    """Convenience function to return a BasisGP class with a
    fourier basis."""

    basis = utils.createfourierdesignmatrix_red(nmodes=components,
                                                Tspan=Tspan, modes=modes)
    BaseClass = BasisGP(spectrum, basis, coefficients=coefficients,
                        combine=combine, selection=selection, name=name)

    class FourierBasisGP(BaseClass):
        signal_type = 'basis'
        signal_name = 'red noise'
        signal_id = name

    return FourierBasisGP


def TimingModel(coefficients=False, name='linear_timing_model',
                use_svd=False, normed=True):
    """Class factory for marginalized linear timing model signals."""

    if normed is True:
        basis = utils.normed_tm_basis()
    elif isinstance(normed, np.ndarray):
        basis = utils.normed_tm_basis(norm=normed)
    elif use_svd is True:
        if normed is not True:
            msg = "use_svd == True is incompatible with normed != True"
            raise ValueError(msg)
        basis = utils.svd_tm_basis()
    else:
        basis = utils.unnormed_tm_basis()

    prior = utils.tm_prior()
    BaseClass = BasisGP(prior, basis, coefficients=coefficients, name=name)

    class TimingModel(BaseClass):
        signal_type = 'basis'
        signal_name = 'linear timing model'
        signal_id = name + '_svd' if use_svd else name

        if coefficients:
            def _get_coefficient_logprior(self, key, c, **params):
                # MV: probably better to avoid this altogether
                #     than to use 1e40 as in get_phi
                return 0

    return TimingModel


@function
def ecorr_basis_prior(weights, log10_ecorr=-8):
    """Returns the ecorr prior.
    :param weights: A vector or weights for the ecorr prior.
    """
    return weights * 10**(2*log10_ecorr)


def EcorrBasisModel(log10_ecorr=parameter.Uniform(-10, -5),
                    coefficients=False,
                    selection=Selection(selections.no_selection),
                    name='basis_ecorr'):
    """Convenience function to return a BasisGP class with a
    quantized ECORR basis."""

    basis = utils.create_quantization_matrix()
    prior = ecorr_basis_prior(log10_ecorr=log10_ecorr)
    BaseClass = BasisGP(prior, basis, coefficients=coefficients,
                        selection=selection, name=name)

    class EcorrBasisModel(BaseClass):
        signal_type = 'basis'
        signal_name = 'basis ecorr'
        signal_id = name

    return EcorrBasisModel


def BasisCommonGP(priorFunction, basisFunction, orfFunction,
                  coefficients=False, combine=True, name=''):

    class BasisCommonGP(signal_base.CommonSignal):
        signal_type = 'common basis'
        signal_name = 'common'
        signal_id = name

        basis_combine = combine

        _orf = orfFunction(name)
        _prior = priorFunction(name)

        def __init__(self, psr):
            super(BasisCommonGP, self).__init__(psr)
            self.name = self.psrname + '_' + self.signal_id

            pname = '_'.join([psr.name, name])
            self._bases = basisFunction(pname, psr=psr)

            self._params, self._coefficients = {}, {}

            for par in itertools.chain(self._prior._params.values(),
                                       self._orf._params.values(),
                                       self._bases._params.values()):
                self._params[par.name] = par

            self._psrpos = psr.pos

            if coefficients:
                self._construct_basis()

                chain = itertools.chain(self._prior._params.values(),
                                        self._orf._params.values(),
                                        self._bases._params.values())
                priorargs = {par.name: self._params[par.name]
                             for par in chain}

                logprior = parameter.Function(
                    self._get_coefficient_logprior,
                    **priorargs)

                size = self._basis.shape[1]

                cpar = parameter.GPCoefficients(
                    logprior=logprior, size=size)(pname + '_coefficients')

                self._coefficients[''] = cpar
                self._params[cpar.name] = cpar

        @property
        def basis_params(self):
            """Get any varying basis parameters."""
            return [pp.name for pp in self._bases.params]

        @signal_base.cache_call('basis_params')
        def _construct_basis(self, params={}):
            self._basis, self._labels = self._bases(params=params)

        if coefficients:
            def _get_coefficient_logprior(self, c, **params):
                # MV: for correlated GPs, the prior needs to use
                #     the coefficients for all GPs together;
                #     this may require parameter groups

                raise NotImplementedError("Need to implement common prior " +
                                          "for BasisCommonGP coefficients")

            @property
            def delay_params(self):
                return [pp.name for pp in self.params
                        if '_coefficients' in pp.name]

            @signal_base.cache_call(['basis_params', 'delay_params'])
            def get_delay(self, params={}):
                self._construct_basis(params)

                p = self._coefficients['']
                c = params[p.name] if p.name in params else p.value
                return np.dot(self._basis, c)

            def get_basis(self, params={}):
                return None

            def get_phi(self, params):
                return None

            def get_phicross(cls, signal1, signal2, params):
                return None

            def get_phiinv(self, params):
                return None
        else:
            @property
            def delay_params(self):
                return []

            def get_delay(self, params={}):
                return 0

            def get_basis(self, params={}):
                self._construct_basis(params)

                return self._basis

            def get_phi(self, params):
                self._construct_basis(params)

                prior = BasisCommonGP._prior(self._labels, params=params)
                orf = BasisCommonGP._orf(self._psrpos, self._psrpos,
                                         params=params)

                return prior * orf

            @classmethod
            def get_phicross(cls, signal1, signal2, params):
                prior = BasisCommonGP._prior(signal1._labels, params=params)
                orf = BasisCommonGP._orf(signal1._psrpos, signal2._psrpos,
                                         params=params)

                return prior * orf

    return BasisCommonGP


<<<<<<< HEAD
def FourierBasisCommonGP(spectrum, orf, components=20,
                         Tspan=None, modes=None, name=''):

    basis = utils.createfourierdesignmatrix_red(nmodes=components,
                                                Tspan=Tspan, modes=modes)
    BaseClass = BasisCommonGP(spectrum, basis, orf, name=name)
=======
def FourierBasisCommonGP(spectrum, orf, coefficients=False, combine=True,
                         components=20, Tspan=None, name='common_fourier'):

    if coefficients and Tspan is None:
        raise ValueError("With coefficients=True, FourierBasisCommonGP " +
                         "requires that you specify Tspan explicitly.")

    basis = utils.createfourierdesignmatrix_red(nmodes=components,
                                                Tspan=Tspan)
    BaseClass = BasisCommonGP(spectrum, basis, orf,
                              coefficients=coefficients, combine=combine,
                              name=name)
>>>>>>> 08cbd2b6

    class FourierBasisCommonGP(BaseClass):
        _Tmin, _Tmax = [], []

        def __init__(self, psr):
            super(FourierBasisCommonGP, self).__init__(psr)

            if Tspan is None:
                FourierBasisCommonGP._Tmin.append(psr.toas.min())
                FourierBasisCommonGP._Tmax.append(psr.toas.max())

        @signal_base.cache_call('basis_params')
        def _construct_basis(self, params={}):
            span = (Tspan if Tspan is not None else
                    max(FourierBasisCommonGP._Tmax) -
                    min(FourierBasisCommonGP._Tmin))
            self._basis, self._labels = self._bases(params=params, Tspan=span)

    return FourierBasisCommonGP


# for simplicity, we currently do not handle Tspan automatically
def FourierBasisCommonGP_ephem(spectrum, components, Tspan, name='ephem_gp'):
    basis = utils.createfourierdesignmatrix_ephem(nmodes=components,
                                                  Tspan=Tspan)
    orf = utils.monopole_orf()

    return BasisCommonGP(spectrum, basis, orf, name=name)


def FourierBasisCommonGP_physicalephem(frame_drift_rate=1e-9,
                                       d_jupiter_mass=1.54976690e-11,
                                       d_saturn_mass=8.17306184e-12,
                                       d_uranus_mass=5.71923361e-11,
                                       d_neptune_mass=7.96103855e-11,
                                       jup_orb_elements=0.05,
                                       sat_orb_elements=0.5,
                                       coefficients=False,
                                       name='physicalephem_gp'):
    """
    Class factory for physical ephemeris corrections as a common GP.
    Individual perturbations can be excluded by setting the corresponding
    prior sigma to None.

    :param frame_drift_rate: Gaussian sigma for frame drift rate
    :param d_jupiter_mass:   Gaussian sigma for Jupiter mass perturbation
    :param d_saturn_mass:    Gaussian sigma for Saturn mass perturbation
    :param d_uranus_mass:    Gaussian sigma for Uranus mass perturbation
    :param d_neptune_mass:   Gaussian sigma for Neptune mass perturbation
    :param jup_orb_elements: Gaussian sigma for Jupiter orbital elem. perturb.
    :param sat_orb_elements: Gaussian sigma for Saturn orbital elem. perturb.
    :param coefficients:     if True, treat GP coefficients as enterprise
                             parameters; if False, marginalize over them

    :return: BasisCommonGP representing ephemeris perturbations
    """

    basis = utils.createfourierdesignmatrix_physicalephem(
        frame_drift_rate=frame_drift_rate,
        d_jupiter_mass=d_jupiter_mass,
        d_saturn_mass=d_saturn_mass,
        d_uranus_mass=d_uranus_mass,
        d_neptune_mass=d_neptune_mass,
        jup_orb_elements=jup_orb_elements,
        sat_orb_elements=sat_orb_elements)

    spectrum = utils.physicalephem_spectrum()
    orf = utils.monopole_orf()

    return BasisCommonGP(spectrum, basis, orf,
                         coefficients=coefficients, name=name)<|MERGE_RESOLUTION|>--- conflicted
+++ resolved
@@ -391,29 +391,20 @@
 
     return BasisCommonGP
 
-
-<<<<<<< HEAD
-def FourierBasisCommonGP(spectrum, orf, components=20,
-                         Tspan=None, modes=None, name=''):
-
-    basis = utils.createfourierdesignmatrix_red(nmodes=components,
-                                                Tspan=Tspan, modes=modes)
-    BaseClass = BasisCommonGP(spectrum, basis, orf, name=name)
-=======
+  
 def FourierBasisCommonGP(spectrum, orf, coefficients=False, combine=True,
-                         components=20, Tspan=None, name='common_fourier'):
+                         components=20, Tspan=None, modes=None, name='common_fourier'):
 
     if coefficients and Tspan is None:
         raise ValueError("With coefficients=True, FourierBasisCommonGP " +
                          "requires that you specify Tspan explicitly.")
 
     basis = utils.createfourierdesignmatrix_red(nmodes=components,
-                                                Tspan=Tspan)
+                                                Tspan=Tspan, modes=modes)
     BaseClass = BasisCommonGP(spectrum, basis, orf,
                               coefficients=coefficients, combine=combine,
                               name=name)
->>>>>>> 08cbd2b6
-
+    
     class FourierBasisCommonGP(BaseClass):
         _Tmin, _Tmax = [], []
 

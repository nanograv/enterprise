# signal_base.py
"""
Defines the signal base classes and metaclasses. All signals will then be
derived from these base classes.
"""
from __future__ import (absolute_import, division,
                        print_function, unicode_literals)

import numpy as np
import collections
from itertools import combinations
import six
import scipy.sparse as sps
import scipy.linalg as sl
from sksparse.cholmod import cholesky

from enterprise.signals.parameter import ConstantParameter, Parameter
from enterprise.signals.selections import selection_func

import logging
logging.basicConfig(format='%(levelname)s: %(name)s: %(message)s',
                    level=logging.DEBUG)
logger = logging.getLogger(__name__)


class MetaSignal(type):
    """Metaclass for Signals. Allows addition of ``Signal`` classes."""

    def __add__(self, other):
        if isinstance(other, MetaSignal):
            return SignalCollection([self, other])
        elif isinstance(other, MetaCollection):
            return SignalCollection([self]+other._metasignals)
        else:
            raise TypeError


class MetaCollection(type):
    """Metaclass for Signal collections. Allows addition of
    ``SignalCollection`` classes.
    """

    def __add__(self, other):
        if isinstance(other, MetaSignal):
            return SignalCollection(self._metasignals+[other])
        elif isinstance(other, MetaCollection):
            return SignalCollection(self._metasignals+other._metasignals)
        else:
            raise TypeError


@six.add_metaclass(MetaSignal)
class Signal(object):
    """Base class for Signal objects."""

    @property
    def params(self):
        # return only nonconstant parameters
        return [par for par in self._params.values() if not
                isinstance(par, ConstantParameter)]

    def get(self, parname, params={}):
        try:
            return params[self._params[parname].name]
        except KeyError:
            return self._params[parname].value

    def set_default_params(self, params):
        """Set default parameters."""
        for kw, par in self._params.items():
            if par.name in params and isinstance(par, ConstantParameter):
                self._params[kw].value = params[par.name]
            elif par.name not in params and isinstance(par, ConstantParameter):
                msg = 'Parameter {} not set! Check input parameters.'.format(
                    par.name)
                logger.warning(msg)

    def get_ndiag(self, params):
        """Returns the diagonal of the white noise vector `N`.

        This method also supports block diagaonal sparse matrices.
        """
        return None

    def get_delay(self, params):
        """Returns the waveform of a deterministic signal."""
        return None

    def get_basis(self, params=None):
        """Returns the basis array of shape N_toa x N_basis."""
        return None

    def get_phi(self, params):
        """Returns a diagonal covaraince matrix of the basis amplitudes."""
        return None

    def get_phiinv(self, params):
        """Returns inverse of the covaraince of basis amplitudes."""
        return None


class CommonSignal(Signal):
    """Base class for CommonSignal objects."""

    def get_phiinv(self, params):
        msg = "You probably shouldn't be calling get_phiinv() "
        msg += "on a common red-noise signal."
        raise RuntimeError(msg)

    @classmethod
    def get_phicross(cls, signal1, signal2, params):
        return None


class PTA(object):
    def __init__(self, init):
        if isinstance(init, collections.Sequence):
            self._signalcollections = list(init)
        else:
            self._signalcollections = [init]

    def __add__(self, other):
        if hasattr(other, '_signalcollections'):
            return PTA(self._signalcollections+other._signalcollections)
        else:
            return PTA(self._signalcollections+[other])

    @property
    def params(self):
        return sorted({par for signalcollection in self._signalcollections for
                       par in signalcollection.params},
                      key=lambda par: par.name)

<<<<<<< HEAD
    def set_default_params(self, params):
        for sc in self._signalcollections:
            sc.set_default_params(params)

    def get_basis(self, params=None):
=======
    def get_basis(self, params={}):
>>>>>>> cf82702a
        return [signalcollection.get_basis(params) for
                signalcollection in self._signalcollections]

    def get_phiinv(self, params):
        phi = self.get_phi(params)

        if isinstance(phi, list):
            return [None if phivec is None else 1/phivec for phivec in phi]
        else:
            # TODO: replace with suitable sparse matrix definition
            return np.linalg.inv(phi)

    @property
    def _commonsignals(self):
        # cache the computation if we don't have it yet
        if not hasattr(self, '_cs'):
            commonsignals = collections.defaultdict(collections.OrderedDict)

            for signalcollection in self._signalcollections:
                # TODO: need a better signal that a
                # signalcollection provides a basis
                if signalcollection._Fmat is not None:
                    for signal in signalcollection._signals:
                        if isinstance(signal, CommonSignal):
                            commonsignals[signal.__class__][signal] = \
                                signalcollection

            # drop common signals that appear only once
            self._cs = {csclass: csdict for csclass, csdict in
                        commonsignals.items() if len(csdict) > 1}

        return self._cs

    def _get_slices(self, phivecs):
        ret, offset = {}, 0
        for sc, phivec in zip(self._signalcollections, phivecs):
            stop = 0 if phivec is None else len(phivec)
            ret[sc] = slice(offset, offset+stop)
            offset = ret[sc].stop

        return ret

    def get_phi(self, params):
        phivecs = [signalcollection.get_phi(params) for
                   signalcollection in self._signalcollections]

        # if we found common signals, we'll return a big phivec matrix,
        # otherwise a list of phivec vectors (some of which possibly None)
        if self._commonsignals:
            # would be easier if get_phi would return an empty array
            phidiag = np.concatenate([phivec for phivec in phivecs
                                      if phivec is not None])
            slices = self._get_slices(phivecs)

            # TODO: replace with suitable sparse matrix definition
            phi = np.diag(phidiag)

            # iterate over all common signal classes
            for csclass, csdict in self._commonsignals.items():
                # iterate over all pairs of common signal instances
                for (cs1, csc1), (cs2, csc2) in combinations(csdict.items(),2):
                    crossdiag = csclass.get_phicross(cs1, cs2, params)

                    block1, idx1 = slices[csc1], csc1._idx[cs1]
                    block2, idx2 = slices[csc2], csc2._idx[cs2]

                    phi[block1,block2][idx1,idx2] += crossdiag
                    phi[block2,block1][idx2,idx1] += crossdiag

            return phi
        else:
            return phivecs


def SignalCollection(metasignals):
    """Class factory for ``SignalCollection`` objects."""

    @six.add_metaclass(MetaCollection)
    class SignalCollection(object):
        _metasignals = metasignals

        def __init__(self, psr):

            # instantiate all the signals with a pulsar
            self._signals = [metasignal(psr) for metasignal
                             in self._metasignals]

        def __add__(self, other):
            return PTA([self, other])

        # a candidate for memoization
        @property
        def params(self):
            return sorted({param for signal in self._signals for param
                           in signal.params}, key=lambda par: par.name)

        def set_default_params(self, params):
            for signal in self._signals:
                signal.set_default_params(params)

        # there may be a smarter way to write these...

        def get_ndiag(self, params):
            ndiags = [signal.get_ndiag(params) for signal in self._signals]
            return sum(ndiag for ndiag in ndiags if ndiag is not None)

        def get_delay(self, params):
            delays = [signal.get_delay(params) for signal in self._signals]
            return sum(delay for delay in delays if delay is not None)

        def _combine_basis_columns(self, signals):
            """Given a set of Signal objects, each of which may return an
            Fmat (through get_basis()), return a dict (indexed by signal)
            of integer arrays that map individual Fmat columns to the
            combined Fmat.

            Note: The Fmat returned here is simply meant to initialize the
            matrix to save computations when calling `get_basis` later.
            """

            idx, Fmatlist = {}, []
            cc = 0
            for signal in signals:
                Fmat = signal.get_basis()

                if Fmat is not None and not signal.basis_params:
                    idx[signal] = []

                    for i, column in enumerate(Fmat.T):
                        for j, savedcolumn in enumerate(Fmatlist):
                            if np.allclose(column,savedcolumn,rtol=1e-15):
                                idx[signal].append(j)
                                break
                        else:
                            idx[signal].append(cc)
                            Fmatlist.append(column)
                            cc += 1

                elif Fmat is not None and signal.basis_params:
                    nf = Fmat.shape[1]
                    idx[signal] = list(np.arange(cc, cc+nf))
                    cc += nf

            ncol = len(np.unique(sum(idx.values(), [])))
            nrow = len(Fmatlist[0])
            return idx, np.zeros((nrow, ncol))

        # goofy way to cache _idx
        def __getattr__(self, par):
            if par in ('_idx', '_Fmat'):
                self._idx, self._Fmat = self._combine_basis_columns(
                    self._signals)
                return getattr(self,par)
            else:
                raise AttributeError("{} object has no attribute {}".format(
                    self.__class__,par))

        def get_basis(self, params={}):
            for signal in self._signals:
                if signal in self._idx:
                    self._Fmat[:, self._idx[signal]] = signal.get_basis(params)
            return self._Fmat

        def get_phiinv(self, params):
            return 1.0/self.get_phi(params)

        def get_phi(self, params):
            phi = np.zeros(self._Fmat.shape[1],'d')
            for signal in self._signals:
                if signal in self._idx:
                    phi[self._idx[signal]] += signal.get_phi(params)
            return phi

        @property
        def basis_shape(self):
            return self._Fmat.shape

    return SignalCollection


def Function(func, name='', **func_kwargs):
    fname = name

    class Function(object):
        def __init__(self, name, psr=None):
            self._func = selection_func(func)
            self._psr = psr

            self._params = {}
            self._defaults = {}

            # divide keyword parameters into those that are Parameter classes,
            # Parameter instances (useful for global parameters),
            # and something else (which we will assume is a value)
            for kw, arg in func_kwargs.items():
                if isinstance(arg, type) and issubclass(
                        arg, (Parameter, ConstantParameter)):
                    # parameter name template
                    # pname_[signalname_][fname_]parname
                    pnames = [name, fname, kw]
                    par = arg('_'.join([n for n in pnames if n]))
                    self._params[kw] = par
                elif isinstance(arg, (Parameter, ConstantParameter)):
                    self._params[kw] = arg
                else:
                    self._defaults[kw] = arg

        def __call__(self, *args, **kwargs):
            # order of parameter resolution:
            # - parameter given in kwargs
            # - named sampling parameter in self._params, if given in params
            #   or if it has a value
            # - parameter given as constant in Function definition
            # - default value for keyword parameter in func definition

            # trick to get positional arguments before params kwarg
            params = kwargs.get('params',{})
            if 'params' in kwargs:
                del kwargs['params']

            for kw, arg in func_kwargs.items():
                if kw not in kwargs and kw in self._params:
                    par = self._params[kw]

                    if par.name in params:
                        kwargs[kw] = params[par.name]
                    elif hasattr(par, 'value'):
                        kwargs[kw] = par.value

            for kw, arg in self._defaults.items():
                if kw not in kwargs:
                    kwargs[kw] = arg

            if self._psr is not None and 'psr' not in kwargs:
                kwargs['psr'] = self._psr
            return self._func(*args, **kwargs)

        def add_kwarg(self, **kwargs):
            self._defaults.update(kwargs)

        @property
        def params(self):
            # if we extract the ConstantParameter value above, we would not
            # need a special case here
            return [par for par in self._params.values() if not
                    isinstance(par, ConstantParameter)]

    return Function


def cache_call(attr, limit=10):
    """Cache function that allows for subsets of parameters to be keyed."""

    def cache_decorator(func):

        def wrapper(self, params):
            keys = getattr(self, attr)
            key = tuple([(key, params[key]) for key in keys if key in params])
            if key not in self._cache:
                self._cache_list.append(key)
                self._cache[key] = func(self, params)
                if len(self._cache_list) > limit:
                    del self._cache[self._cache_list.pop(0)]
                return self._cache[key]
        return wrapper

    return cache_decorator


class csc_matrix_alt(sps.csc_matrix):
    """Sub-class of ``scipy.sparse.csc_matrix`` with custom ``add`` and
    ``solve`` methods.
    """

    def _add_diag(self, other):
        other_diag = sps.dia_matrix(
            (other, np.array([0])),
            shape=(other.shape[0], other.shape[0]))
        return self._binopt(other_diag, '_plus_')

    def __add__(self, other):

        if isinstance(other, (np.ndarray, ndarray_alt)) and other.ndim == 1:
            return self._add_diag(other)
        else:
            return super(csc_matrix_alt, self).__add__(other)

    # hacky way to fix adding ndarray on left
    def __radd__(self, other):
        if isinstance(other, (np.ndarray, ndarray_alt)) or other == 0:
            return self.__add__(other)
        else:
            raise TypeError

    def solve(self, other, left_array=None, logdet=False):
        cf = cholesky(self)
        mult = cf(other)
        if left_array is not None:
            mult = np.dot(left_array.T, mult)
        ret = (mult, cf.logdet()) if logdet else mult
        return ret


class ndarray_alt(np.ndarray):
    """Sub-class of ``np.ndarray`` with custom ``solve`` method."""

    def __new__(cls, inputarr):
        obj = np.asarray(inputarr).view(cls)
        return obj

    def __add__(self, other):
        try:
            ret = super(ndarray_alt, self).__add__(other)
        except TypeError:
            ret = other + self
        return ret

    def solve(self, other, left_array=None, logdet=False):
        if other.ndim == 1:
            mult = np.array(other / self)
        elif other.ndim == 2:
            mult = np.array(other / self[:,None])
        if left_array is not None:
            mult = np.dot(left_array.T, mult)

        ret = (mult, float(np.sum(np.log(self)))) if logdet else mult
        return ret


class BlockMatrix(object):

    def __init__(self, blocks, slices, nvec=0):
        self._blocks = blocks
        self._slices = slices
        self._nvec = nvec

    def __add__(self, other):
        nvec = self._nvec + other
        return BlockMatrix(self._blocks, self._slices, nvec)

    # hacky way to fix adding 0
    def __radd__(self, other):
        if other == 0:
            return self.__add__(other)
        else:
            raise TypeError

    def _solve_ZNX(self, X, Z):
        """Solves :math:`Z^T N^{-1}X`, where :math:`X`
        and :math:`Z` are 1-d or 2-d arrays.
        """
        if X.ndim == 1:
            X = X.reshape(X.shape[0], 1)
        if Z.ndim == 1:
            Z = Z.reshape(Z.shape[0], 1)

        n, m = Z.shape[1], X.shape[1]
        ZNX = np.zeros((n, m))
        for slc, block in zip(self._slices, self._blocks):
            Zblock = Z[slc, :]
            Xblock = X[slc, :]

            if slc.stop - slc.start > 1:
                cf = sl.cho_factor(block+np.diag(self._nvec[slc]))
                bx = sl.cho_solve(cf, Xblock)
            else:
                bx = Xblock / self._nvec[slc][:, None]
            ZNX += np.dot(Zblock.T, bx)
        return ZNX.squeeze() if len(ZNX) > 1 else float(ZNX)

    def _solve_NX(self, X):
        """Solves :math:`N^{-1}X`, where :math:`X`
        is a 1-d or 2-d array.
        """
        if X.ndim == 1:
            X = X.reshape(X.shape[0], 1)

        m = X.shape[1]
        NX = np.zeros((len(self._nvec), m))
        for slc, block in zip(self._slices, self._blocks):
            Xblock = X[slc, :]
            if slc.stop - slc.start > 1:
                cf = sl.cho_factor(block+np.diag(self._nvec[slc]))
                NX[slc] = sl.cho_solve(cf, Xblock)
            else:
                NX[slc] = Xblock / self._nvec[slc][:, None]
        return NX.squeeze()

    def _get_logdet(self):
        """Returns log determinant of :math:`N+UJU^{T}` where :math:`U`
        is a quantization matrix.
        """
        logdet = 0
        for slc, block in zip(self._slices, self._blocks):
            if slc.stop - slc.start > 1:
                cf = sl.cho_factor(block+np.diag(self._nvec[slc]))
                logdet += np.sum(2*np.log(np.diag(cf[0])))
            else:
                logdet += np.sum(np.log(self._nvec[slc]))
        return logdet

    def solve(self, other, left_array=None, logdet=False):

        if other.ndim not in [1, 2]:
            raise TypeError
        if left_array is not None:
            if left_array.ndim not in [1, 2]:
                raise TypeError

        if left_array is not None:
            ret = self._solve_ZNX(other, left_array)
        else:
            ret = self._solve_NX(other)

        return (ret, self._get_logdet()) if logdet else ret


class ShermanMorrison(object):
    """Custom container class for Sherman-morrison array inversion."""

    def __init__(self, jvec, slices, nvec=0.0):
        self._jvec = jvec
        self._slices = slices
        self._nvec = nvec

    def __add__(self, other):
        nvec = self._nvec + other
        return ShermanMorrison(self._jvec, self._slices, nvec)

    # hacky way to fix adding 0
    def __radd__(self, other):
        if other == 0:
            return self.__add__(other)
        else:
            raise TypeError

    def _solve_D1(self, x):
        """Solves :math:`N^{-1}x` where :math:`x` is a vector."""

        Nx = x / self._nvec
        for slc, jv in zip(self._slices, self._jvec):
            if slc.stop - slc.start > 1:
                rblock = x[slc]
                niblock = 1 / self._nvec[slc]
                beta = 1.0 / (np.einsum('i->', niblock) + 1.0/jv)
                Nx[slc] -= beta * np.dot(niblock, rblock) * niblock
        return Nx

    def _solve_1D1(self, x, y):
        """Solves :math:`y^T N^{-1}x`, where :math:`x` and
        :math:`y` are vectors.
        """

        Nx = x / self._nvec
        yNx = np.dot(y, Nx)
        for slc, jv in zip(self._slices, self._jvec):
            if slc.stop - slc.start > 1:
                xblock = x[slc]
                yblock = y[slc]
                niblock = 1 / self._nvec[slc]
                beta = 1.0 / (np.einsum('i->', niblock)+1.0/jv)
                yNx -= beta * np.dot(niblock, xblock) * np.dot(niblock, yblock)
        return yNx

    def _solve_2D2(self, X, Z):
        """Solves :math:`Z^T N^{-1}X`, where :math:`X`
        and :math:`Z` are 2-d arrays.
        """

        ZNX = np.dot(Z.T / self._nvec, X)
        for slc, jv in zip(self._slices, self._jvec):
            if slc.stop - slc.start > 1:
                Zblock = Z[slc, :]
                Xblock = X[slc, :]
                niblock = 1 / self._nvec[slc]
                beta = 1.0 / (np.einsum('i->', niblock)+1.0/jv)
                zn = np.dot(niblock, Zblock)
                xn = np.dot(niblock, Xblock)
                ZNX -= beta * np.outer(zn.T, xn)
        return ZNX

    def _get_logdet(self):
        """Returns log determinant of :math:`N+UJU^{T}` where :math:`U`
        is a quantization matrix.
        """
        logdet = np.einsum('i->', np.log(self._nvec))
        for slc, jv in zip(self._slices, self._jvec):
            if slc.stop - slc.start > 1:
                niblock = 1 / self._nvec[slc]
                beta = 1.0 / (np.einsum('i->', niblock)+1.0/jv)
                logdet += np.log(jv) - np.log(beta)
        return logdet

    def solve(self, other, left_array=None, logdet=False):

        if other.ndim == 1:
            if left_array is None:
                ret = self._solve_D1(other)
            elif left_array is not None and left_array.ndim == 1:
                ret = self._solve_1D1(other, left_array)
            elif left_array is not None and left_array.ndim == 2:
                ret = np.dot(left_array.T, self._solve_D1(other))
            else:
                raise TypeError
        elif other.ndim == 2:
            if left_array is None:
                raise TypeError
            elif left_array is not None and left_array.ndim == 2:
                ret = self._solve_2D2(other, left_array)
            elif left_array is not None and left_array.ndim == 1:
                ret = np.dot(other.T, self._solve_D1(left_array))
            else:
                raise TypeError
        else:
            raise TypeError

        return (ret, self._get_logdet()) if logdet else ret<|MERGE_RESOLUTION|>--- conflicted
+++ resolved
@@ -131,15 +131,11 @@
                        par in signalcollection.params},
                       key=lambda par: par.name)
 
-<<<<<<< HEAD
     def set_default_params(self, params):
         for sc in self._signalcollections:
             sc.set_default_params(params)
 
-    def get_basis(self, params=None):
-=======
     def get_basis(self, params={}):
->>>>>>> cf82702a
         return [signalcollection.get_basis(params) for
                 signalcollection in self._signalcollections]
 

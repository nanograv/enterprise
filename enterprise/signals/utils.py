#utils.py
"""Utilities module containing various useful
functions for use in other modules.
"""

from __future__ import (absolute_import, division,
                        print_function, unicode_literals)

import numpy as np
import scipy.linalg as sl
import scipy.special as ss
from scipy.interpolate import interp1d
from scipy.integrate import odeint
from pkg_resources import resource_filename, Requirement

import enterprise
import enterprise.constants as const
from enterprise.signals.parameter import function


def get_coefficients(pta,params,n=1,phiinv_method='cliques'):
    ret = []

    TNrs = pta.get_TNr(params)
    TNTs = pta.get_TNT(params)
    phiinvs = pta.get_phiinv(params, logdet=False, method=phiinv_method)

    for i, model in enumerate(pta.pulsarmodels):
        phiinv, d, TNT = phiinvs[i], TNrs[i], TNTs[i]

        Sigma = TNT + (np.diag(phiinv) if phiinv.ndim == 1 else phiinv)

        try:
            u, s, _ = sl.svd(Sigma)
            mn = np.dot(u, np.dot(u.T, d)/s)
            Li = u * np.sqrt(1/s)
        except np.linalg.LinAlgError:
            Q, R = sl.qr(Sigma)
            Sigi = sl.solve(R, Q.T)
            mn = np.dot(Sigi, d)
            u, s, _ = sl.svd(Sigi)
            Li = u * np.sqrt(1/s)

        for j in range(n):
            b = mn + np.dot(Li, np.random.randn(Li.shape[0]))

            pardict, ntot = {}, 0
            for sig in model._signals:
                if sig.signal_type == 'basis':
                    nb = sig.get_basis(params=params).shape[1]

                    if nb + ntot > len(b):
                        raise IndexError("Missing some parameters! "
                                         "You need to disable GP "
                                         "basis column reuse.")

                    pardict[sig.name + '_coefficients'] = b[ntot:nb+ntot]
                    ntot += nb

            if len(ret) <= j:
                ret.append(params.copy())

            ret[j].update(pardict)

    return ret[0] if n is 1 else ret


class KernelMatrix(np.ndarray):
    def __new__(cls, init):
        if isinstance(init, int):
            ret = np.zeros(init, 'd').view(cls)
        else:
            ret = init.view(cls)

        if ret.ndim == 2:
            ret._cliques = -1 * np.ones(ret.shape[0])
            ret._clcount = 0

        return ret

    # see PTA._setcliques
    def _setcliques(self, idxs):
        allidx = set(self._cliques[idxs])
        maxidx = max(allidx)

        if maxidx == -1:
            self._cliques[idxs] = self._clcount
            self._clcount = self._clcount + 1
        else:
            self._cliques[idxs] = maxidx
            if len(allidx) > 1:
                self._cliques[np.in1d(self._cliques,allidx)] = maxidx

    def add(self, other, idx):
        if other.ndim == 2 and self.ndim == 1:
            self = KernelMatrix(np.diag(self))

        if self.ndim == 1:
            self[idx] += other
        else:
            if other.ndim == 1:
                self[idx, idx] += other
            else:
                self._setcliques(idx)
                idx = ((idx, idx) if isinstance(idx, slice)
                       else (idx[:, None], idx))
                self[idx] += other

        return self

    def set(self, other, idx):
        if other.ndim == 2 and self.ndim == 1:
            self = KernelMatrix(np.diag(self))

        if self.ndim == 1:
            self[idx] = other
        else:
            if other.ndim == 1:
                self[idx, idx] = other
            else:
                self._setcliques(idx)
                idx = ((idx, idx) if isinstance(idx, slice)
                       else (idx[:, None], idx))
                self[idx] = other

        return self

    def inv(self, logdet=False):
        if self.ndim == 1:
            inv = 1.0/self

            if logdet:
                return inv, np.sum(np.log(self))
            else:
                return inv
        else:
            try:
                cf = sl.cho_factor(self)
                inv = sl.cho_solve(cf, np.identity(cf[0].shape[0]))
                if logdet:
                    ld = 2.0*np.sum(np.log(np.diag(cf[0])))
            except np.linalg.LinAlgError:
                u, s, v = np.linalg.svd(self)
                inv = np.dot(u/s, u.T)
                if logdet:
                    ld = np.sum(np.log(s))
            if logdet:
                return inv, ld
            else:
                return inv


def create_stabletimingdesignmatrix(designmat, fastDesign=True):
    """
    Stabilize the timing-model design matrix.

    :param designmat: Pulsar timing model design matrix
    :param fastDesign: Stabilize the design matrix the fast way [True]

    :return: Mm: Stabilized timing model design matrix
    """

    Mm = designmat.copy()

    if fastDesign:

        norm = np.sqrt(np.sum(Mm ** 2, axis=0))
        Mm /= norm

    else:

        u, s, v = np.linalg.svd(Mm)
        Mm = u[:, :len(s)]

    return Mm


######################################
# Fourier-basis signal functions #####
######################################


@function
def createfourierdesignmatrix_red(toas, nmodes=30, Tspan=None,
                                  logf=False, fmin=None, fmax=None,
                                  pshift=False, modes=None):
    """
    Construct fourier design matrix from eq 11 of Lentati et al, 2013
    :param toas: vector of time series in seconds
    :param nmodes: number of fourier coefficients to use
    :param freq: option to output frequencies
    :param Tspan: option to some other Tspan
    :param logf: use log frequency spacing
    :param fmin: lower sampling frequency
    :param fmax: upper sampling frequency
    :param pshift: option to add random phase shift
    :param modes: option to provide explicit list or array of
                  sampling frequencies

    :return: F: fourier design matrix
    :return: f: Sampling frequencies
    """

    T = Tspan if Tspan is not None else toas.max() - toas.min()

    # define sampling frequencies
    if modes is not None:
        nmodes = len(modes)
        f = modes
    elif fmin is None and fmax is None and not logf:
        # make sure partially overlapping sets of modes
        # have identical frequencies
        f = 1.0 * np.arange(1, nmodes + 1) / T
    else:
        # more general case

        if fmin is None:
            fmin = 1 / T

        if fmax is None:
            fmax = nmodes / T

        if logf:
            f = np.logspace(np.log10(fmin), np.log10(fmax), nmodes)
        else:
            f = np.linspace(fmin, fmax, nmodes)

    # add random phase shift to basis functions
    ranphase = (np.random.uniform(0.0, 2 * np.pi, nmodes)
                if pshift else np.zeros(nmodes))

    Ffreqs = np.repeat(f, 2)

    N = len(toas)
    F = np.zeros((N, 2 * nmodes))

    # The sine/cosine modes
    F[:,::2] = np.sin(2*np.pi*toas[:,None]*f[None,:] +
                      ranphase[None,:])
    F[:,1::2] = np.cos(2*np.pi*toas[:,None]*f[None,:] +
                       ranphase[None,:])

    return F, Ffreqs


<<<<<<< HEAD
@signal_base.function
def createfourierdesignmatrix_dm(toas, freqs, nmodes=30, fref=1400,
                                 Tspan=None, logf=False, fmin=None,
                                 fmax=None):
=======
@function
def createfourierdesignmatrix_dm(toas, freqs, nmodes=30, Tspan=None,
                                 pshift=False, logf=False, fmin=None,
                                 fmax=None, modes=None):
>>>>>>> 8d7af45f

    """
    Construct DM-variation fourier design matrix. Current
    normalization expresses DM signal as a deviation [seconds]
    at fref [MHz]

    :param toas: vector of time series in seconds
    :param nmodes: number of fourier coefficients to use
    :param freqs: radio frequencies of observations [MHz]
    :param freq: option to output frequencies
    :param Tspan: option to some other Tspan
    :param logf: use log frequency spacing
    :param fmin: lower sampling frequency
<<<<<<< HEAD
    :param fmax: upper sampling frequency [MHz]
    :param fref: reference frequency [MHz]
=======
    :param fmax: upper sampling frequency
    :param pshift: option to add random phase shift
    :param modes: option to provide explicit list or array of
                  sampling frequencies
>>>>>>> 8d7af45f

    :return: F: DM-variation fourier design matrix
    :return: f: Sampling frequencies
    """

    # get base fourier design matrix and frequencies
    F, Ffreqs = createfourierdesignmatrix_red(
        toas, nmodes=nmodes, Tspan=Tspan, logf=logf,
        fmin=fmin, fmax=fmax, pshift=pshift, modes=modes)

    # compute the DM-variation vectors
    Dm = (fref/freqs)**2

    return F * Dm[:, None], Ffreqs


@function
def createfourierdesignmatrix_env(toas, log10_Amp=-7, log10_Q=np.log10(300),
                                  t0=53000*86400, nmodes=30, Tspan=None,
                                  logf=False, fmin=None, fmax=None,
                                  modes=None):
    """
    Construct fourier design matrix with gaussian envelope.

    :param toas: vector of time series in seconds
    :param nmodes: number of fourier coefficients to use
    :param freqs: radio frequencies of observations [MHz]
    :param freq: option to output frequencies
    :param Tspan: option to some other Tspan
    :param logf: use log frequency spacing
    :param fmin: lower sampling frequency
    :param fmax: upper sampling frequency
    :param log10_Amp: log10 of the Amplitude [s]
    :param t0: mean of gaussian envelope [s]
    :param log10_Q: log10 of standard deviation of gaussian envelope [days]
    :param modes: option to provide explicit list or array of
                  sampling frequencies

    :return: F: fourier design matrix with gaussian envelope
    :return: f: Sampling frequencies
    """

    # get base fourier design matrix and frequencies
    F, Ffreqs = createfourierdesignmatrix_red(
        toas, nmodes=nmodes, Tspan=Tspan, logf=logf,
        fmin=fmin, fmax=fmax, modes=modes)

    # compute gaussian envelope
    A = 10**log10_Amp
    Q = 10**log10_Q * 86400
    env = A * np.exp(-(toas-t0)**2/2/Q**2)
    return F * env[:, None], Ffreqs


@function
def createfourierdesignmatrix_ephem(toas, pos, nmodes=30, Tspan=None):
    """
    Construct ephemeris perturbation Fourier design matrix and frequencies.
    The matrix contains nmodes*6 columns, ordered as by frequency first,
    Cartesian coordinate second:

    sin(f0) [x], sin(f0) [y], sin(f0) [z],
    cos(f0) [x], cos(f0) [y], cos(f0) [z],
    sin(f1) [x], sin(f1) [y], sin(f1) [z], ...

    The corresponding frequency vector repeats every entry six times.
    This design matrix should be used with monopole_orf and with
    a powerlaw that specifies components=6.

    :param toas: vector of time series in seconds
    :param pos: pulsar position as Cartesian vector
    :param nmodes: number of Fourier coefficients
    :param Tspan: Tspan used to define Fourier bins

    :return: F: Fourier design matrix of shape (len(toas),6*nmodes)
    :return: f: Sampling frequencies (6*nmodes)
    """

    F0, F0f = createfourierdesignmatrix_red(
        toas, nmodes=nmodes, Tspan=Tspan)

    F1 = np.zeros((len(toas),nmodes,2,3), 'd')
    F1[:,:,0,:] = F0[:,0::2,np.newaxis]
    F1[:,:,1,:] = F0[:,1::2,np.newaxis]

    # verify this is the scalar product we want
    F1 *= pos

    F1f = np.zeros((nmodes,2,3), 'd')
    F1f[:,:,:] = F0f[::2,np.newaxis,np.newaxis]

    return F1.reshape((len(toas),nmodes*6)), F1f.reshape((nmodes*6,))


def createfourierdesignmatrix_eph(t, nmodes, phi, theta, freq=False,
                                  Tspan=None, logf=False, fmin=None,
                                  fmax=None, modes=None):
    raise NotImplementedError(
        "createfourierdesignmatrix_eph was removed, " +
        "and replaced with createfourierdesignmatrix_ephem")


###################################
# Deterministic GW signal functions
###################################


def make_ecc_interpolant():

    """
    Make interpolation function from eccentricity file to
    determine number of harmonics to use for a given
    eccentricity.

    :returns: interpolant
    """

    pth = resource_filename(Requirement.parse('libstempo'),
                            'libstempo/ecc_vs_nharm.txt')

    fil = np.loadtxt(pth)

    return interp1d(fil[:,0], fil[:,1])


# get interpolant for eccentric binaries
ecc_interp = make_ecc_interpolant()


def get_edot(F, mc, e):

    """
    Compute eccentricity derivative from Taylor et al. (2016)

    :param F: Orbital frequency [Hz]
    :param mc: Chirp mass of binary [Solar Mass]
    :param e: Eccentricity of binary

    :returns: de/dt
    """

    # chirp mass
    mc *= const.Tsun

    dedt = -304/(15*mc) * (2*np.pi*mc*F)**(8/3) * e * \
        (1 + 121/304*e**2) / ((1-e**2)**(5/2))

    return dedt


def get_Fdot(F, mc, e):
    """
    Compute frequency derivative from Taylor et al. (2016)

    :param F: Orbital frequency [Hz]
    :param mc: Chirp mass of binary [Solar Mass]
    :param e: Eccentricity of binary

    :returns: dF/dt
    """

    # chirp mass
    mc *= const.Tsun

    dFdt = 48 / (5*np.pi*mc**2) * (2*np.pi*mc*F)**(11/3) * \
        (1 + 73/24*e**2 + 37/96*e**4) / ((1-e**2)**(7/2))

    return dFdt


def get_gammadot(F, mc, q, e):
    """
    Compute gamma dot from Barack and Cutler (2004)

    :param F: Orbital frequency [Hz]
    :param mc: Chirp mass of binary [Solar Mass]
    :param q: Mass ratio of binary
    :param e: Eccentricity of binary

    :returns: dgamma/dt
    """

    # chirp mass
    mc *= const.Tsun

    # total mass
    m = (((1+q)**2)/q)**(3/5) * mc

    dgdt = 6*np.pi*F * (2*np.pi*F*m)**(2/3) / (1-e**2) * \
        (1 + 0.25*(2*np.pi*F*m)**(2/3)/(1-e**2)*(26-15*e**2))

    return dgdt


def get_coupled_constecc_eqns(y, t, mc, e0):
    """
    Computes the coupled system of differential
    equations from Peters (1964) and Barack &
    Cutler (2004). This is a system of three variables:

    F: Orbital frequency [Hz]
    phase0: Orbital phase [rad]

    :param y: Vector of input parameters [F, e, gamma]
    :param t: Time [s]
    :param mc: Chirp mass of binary [Solar Mass]

    :returns: array of derivatives [dF/dt, dphase/dt]
    """

    F = y[0]

    dFdt = get_Fdot(F, mc, e0)
    dphasedt = 2*np.pi*F

    return np.array([dFdt, dphasedt])


def get_coupled_ecc_eqns(y, t, mc, q):
    """
    Computes the coupled system of differential
    equations from Peters (1964) and Barack &
    Cutler (2004). This is a system of three variables:

    F: Orbital frequency [Hz]
    e: Orbital eccentricity
    gamma: Angle of precession of periastron [rad]
    phase0: Orbital phase [rad]

    :param y: Vector of input parameters [F, e, gamma]
    :param t: Time [s]
    :param mc: Chirp mass of binary [Solar Mass]
    :param q: Mass ratio of binary

    :returns: array of derivatives [dF/dt, de/dt, dgamma/dt, dphase/dt]
    """

    F = y[0]
    e = y[1]

    dFdt = get_Fdot(F, mc, e)
    dedt = get_edot(F, mc, e)
    dgdt = get_gammadot(F, mc, q, e)
    dphasedt = 2*np.pi*F

    return np.array([dFdt, dedt, dgdt, dphasedt])


def solve_coupled_constecc_solution(F0, e0, phase0, mc, t):
    """
    Compute the solution to the coupled system of equations
    from from Peters (1964) and Barack & Cutler (2004) at
    a given time.

    :param F0: Initial orbital frequency [Hz]
    :param mc: Chirp mass of binary [Solar Mass]
    :param t: Time at which to evaluate solution [s]

    :returns: (F(t), phase(t))
    """

    y0 = np.array([F0, phase0])

    y, infodict = odeint(get_coupled_constecc_eqns, y0, t,
                         args=(mc,e0), full_output=True)

    if infodict['message'] == 'Integration successful.':
        ret = y
    else:
        ret = 0

    return ret


def solve_coupled_ecc_solution(F0, e0, gamma0, phase0, mc, q, t):
    """
    Compute the solution to the coupled system of equations
    from from Peters (1964) and Barack & Cutler (2004) at
    a given time.

    :param F0: Initial orbital frequency [Hz]
    :param e0: Initial orbital eccentricity
    :param gamma0: Initial angle of precession of periastron [rad]
    :param mc: Chirp mass of binary [Solar Mass]
    :param q: Mass ratio of binary
    :param t: Time at which to evaluate solution [s]

    :returns: (F(t), e(t), gamma(t), phase(t))
    """

    y0 = np.array([F0, e0, gamma0, phase0])

    y, infodict = odeint(get_coupled_ecc_eqns, y0, t,
                         args=(mc,q), full_output=True)

    if infodict['message'] == 'Integration successful.':
        ret = y
    else:
        ret = 0

    return ret


def get_an(n, mc, dl, h0, F, e):
    """
    Compute a_n from Eq. 22 of Taylor et al. (2016).

    :param n: Harmonic number
    :param mc: Chirp mass of binary [Solar Mass]
    :param dl: Luminosity distance [Mpc]
    :param F: Orbital frequency of binary [Hz]
    :param e: Orbital Eccentricity

    :returns: a_n
    """

    # convert to seconds
    mc *= const.Tsun
    dl *= const.Mpc / const.c

    omega = 2 * np.pi * F

    if h0 is None:
        amp = n * mc**(5/3) * omega**(2/3) / dl
    elif h0 is not None:
        amp = n * h0 / 2.0

    ret = -amp * (ss.jn(n-2,n*e) - 2*e*ss.jn(n-1,n*e) +
                  (2/n)*ss.jn(n,n*e) + 2*e*ss.jn(n+1,n*e) -
                  ss.jn(n+2,n*e))

    return ret


def get_bn(n, mc, dl, h0, F, e):
    """
    Compute b_n from Eq. 22 of Taylor et al. (2015).

    :param n: Harmonic number
    :param mc: Chirp mass of binary [Solar Mass]
    :param dl: Luminosity distance [Mpc]
    :param F: Orbital frequency of binary [Hz]
    :param e: Orbital Eccentricity

    :returns: b_n
    """

    # convert to seconds
    mc *= const.Tsun
    dl *= const.Mpc / const.c

    omega = 2 * np.pi * F

    if h0 is None:
        amp = n * mc**(5/3) * omega**(2/3) / dl
    elif h0 is not None:
        amp = n * h0 / 2.0

    ret = (-amp * np.sqrt(1-e**2) * (ss.jn(n-2,n*e) -
           2*ss.jn(n,n*e) + ss.jn(n+2,n*e)))

    return ret


def get_cn(n, mc, dl, h0, F, e):
    """
    Compute c_n from Eq. 22 of Taylor et al. (2016).

    :param n: Harmonic number
    :param mc: Chirp mass of binary [Solar Mass]
    :param dl: Luminosity distance [Mpc]
    :param F: Orbital frequency of binary [Hz]
    :param e: Orbital Eccentricity

    :returns: c_n
    """

    # convert to seconds
    mc *= const.Tsun
    dl *= const.Mpc / const.c

    omega = 2 * np.pi * F

    if h0 is None:
        amp = 2 * mc**(5/3) * omega**(2/3) / dl
    elif h0 is not None:
        amp = h0

    ret = amp * ss.jn(n,n*e) / (n * omega)

    return ret


def calculate_splus_scross(nmax, mc, dl, h0, F, e,
                           t, l0, gamma, gammadot, inc):
    """
    Calculate splus and scross for a CGW summed over all harmonics.
    This waveform differs slightly from that in Taylor et al (2016)
    in that it includes the time dependence of the advance of periastron.

    :param nmax: Total number of harmonics to use
    :param mc: Chirp mass of binary [Solar Mass]
    :param dl: Luminosity distance [Mpc]
    :param F: Orbital frequency of binary [Hz]
    :param e: Orbital Eccentricity
    :param t: TOAs [s]
    :param l0: Initial eccentric anomoly [rad]
    :param gamma: Angle of periastron advance [rad]
    :param gammadot: Time derivative of angle of periastron advance [rad/s]
    :param inc: Inclination angle [rad]

    :return splus, scross: plus and cross time-domain waveforms for a CGW
    """
    n = np.arange(1, nmax)

    # time dependent amplitudes
    an = get_an(n, mc, dl, h0, F, e)
    bn = get_bn(n, mc, dl, h0, F, e)
    cn = get_cn(n, mc, dl, h0, F, e)

    # time dependent terms
    omega = 2*np.pi*F
    gt = gamma + gammadot * t
    lt = l0 + omega * t

    # tiled phase
    phase1 = n * np.tile(lt, (nmax-1,1)).T
    phase2 = np.tile(gt, (nmax-1,1)).T

    sinp1 = np.sin(phase1)
    cosp1 = np.cos(phase1)
    sinp2 = np.sin(2*phase2)
    cosp2 = np.cos(2*phase2)

    sinpp = sinp1*cosp2 + cosp1*sinp2
    cospp = cosp1*cosp2 - sinp1*sinp2
    sinpm = sinp1*cosp2 - cosp1*sinp2
    cospm = cosp1*cosp2 + sinp1*sinp2

    # intermediate terms
    sp = (sinpm/(n*omega-2*gammadot) +
          sinpp/(n*omega+2*gammadot))
    sm = (sinpm/(n*omega-2*gammadot) -
          sinpp/(n*omega+2*gammadot))
    cp = (cospm/(n*omega-2*gammadot) +
          cospp/(n*omega+2*gammadot))
    cm = (cospm/(n*omega-2*gammadot) -
          cospp/(n*omega+2*gammadot))

    splus_n = (-0.5 * (1+np.cos(inc)**2) * (an*sp - bn*sm) +
               (1-np.cos(inc)**2)*cn * sinp1)
    scross_n = np.cos(inc) * (an*cm - bn*cp)

    return np.sum(splus_n, axis=1), np.sum(scross_n, axis=1)


def create_gw_antenna_pattern(pos, gwtheta, gwphi):
    """
    Function to create pulsar antenna pattern functions as defined
    in Ellis, Siemens, and Creighton (2012).
    :param pos: Unit vector from Earth to pulsar
    :param gwtheta: GW polar angle in radians
    :param gwphi: GW azimuthal angle in radians

    :return: (fplus, fcross, cosMu), where fplus and fcross
             are the plus and cross antenna pattern functions
             and cosMu is the cosine of the angle between the
             pulsar and the GW source.
    """

    # use definition from Sesana et al 2010 and Ellis et al 2012
    m = np.array([np.sin(gwphi), -np.cos(gwphi), 0.0])
    n = np.array([-np.cos(gwtheta)*np.cos(gwphi),
                  -np.cos(gwtheta)*np.sin(gwphi),
                  np.sin(gwtheta)])
    omhat = np.array([-np.sin(gwtheta)*np.cos(gwphi),
                      -np.sin(gwtheta)*np.sin(gwphi),
                      -np.cos(gwtheta)])

    fplus = (0.5 * (np.dot(m, pos)**2 - np.dot(n, pos)**2) /
             (1+np.dot(omhat, pos)))
    fcross = (np.dot(m, pos)*np.dot(n, pos)) / (1 + np.dot(omhat, pos))
    cosMu = -np.dot(omhat, pos)

    return fplus, fcross, cosMu


@function
def bwm_delay(toas, pos, log10_h=-14.0, cos_gwtheta=0.0, gwphi=0.0,
              gwpol=0.0, t0=55000, antenna_pattern_fn=None):
    """
    Function that calculates the earth-term gravitational-wave
    burst-with-memory signal, as described in:
    Seto et al, van haasteren and Levin, phsirkov et al, Cordes and Jenet.
    This version uses the F+/Fx polarization modes, as verified with the
    Continuous Wave and Anisotropy papers.

    :param toas: Time-of-arrival measurements [s]
    :param pos: Unit vector from Earth to pulsar
    :param log10_h: log10 of GW strain
    :param cos_gwtheta: Cosine of GW polar angle
    :param gwphi: GW azimuthal polar angle [rad]
    :param gwpol: GW polarization angle
    :param t0: Burst central time [day]
    :param antenna_pattern_fn:
        User defined function that takes `pos`, `gwtheta`, `gwphi` as
        arguments and returns (fplus, fcross)

    :return: the waveform as induced timing residuals (seconds)
    """

    # convert
    h = 10**log10_h
    gwtheta = np.arccos(cos_gwtheta)
    t0 *= const.day

    # antenna patterns
    if antenna_pattern_fn is None:
        apc = create_gw_antenna_pattern(pos, gwtheta, gwphi)
    else:
        apc = antenna_pattern_fn(pos, gwtheta, gwphi)

    # grab fplus, fcross
    fp, fc = apc[0], apc[1]

    # combined polarization
    pol = np.cos(2*gwpol)*fp + np.sin(2*gwpol)*fc

    # Define the heaviside function
    heaviside = lambda x: 0.5 * (np.sign(x) + 1)

    # Return the time-series for the pulsar
    return pol * h * heaviside(toas-t0) * (toas-t0)


@function
def create_quantization_matrix(toas, dt=1, nmin=2):
    """Create quantization matrix mapping TOAs to observing epochs."""
    isort = np.argsort(toas)

    bucket_ref = [toas[isort[0]]]
    bucket_ind = [[isort[0]]]

    for i in isort[1:]:
        if toas[i] - bucket_ref[-1] < dt:
            bucket_ind[-1].append(i)
        else:
            bucket_ref.append(toas[i])
            bucket_ind.append([i])

    # find only epochs with more than 1 TOA
    bucket_ind2 = [ind for ind in bucket_ind if len(ind) >= nmin]

    U = np.zeros((len(toas),len(bucket_ind2)),'d')
    for i,l in enumerate(bucket_ind2):
        U[l,i] = 1

    weights = np.ones(U.shape[1])

    return U, weights


def quant2ind(U):
    """
    Use quantization matrix to return slices of non-zero elements.

    :param U: quantization matrix

    :return: list of `slice`s for non-zero elements of U

    .. note:: This function assumes that the pulsar TOAs were sorted by time.

    """
    inds = []
    for cc, col in enumerate(U.T):
        epinds = np.flatnonzero(col)
        if epinds[-1] - epinds[0] + 1 != len(epinds):
            raise ValueError('ERROR: TOAs not sorted properly!')
        inds.append(slice(epinds[0], epinds[-1]+1))
    return inds


def linear_interp_basis(toas, dt=30*86400):
    """Provides a basis for linear interpolation.

    :param toas: Pulsar TOAs in seconds
    :param dt: Linear interpolation step size in seconds.

    :returns: Linear interpolation basis and nodes
    """

    # evenly spaced points
    x = np.arange(toas.min(), toas.max()+dt, dt)
    M = np.zeros((len(toas), len(x)))

    # make linear interpolation basis
    for ii in range(len(x)-1):
        idx = np.logical_and(toas >= x[ii], toas <= x[ii+1])
        M[idx, ii] = (toas[idx] - x[ii+1]) / (x[ii] - x[ii+1])
        M[idx, ii+1] = (toas[idx] - x[ii]) / (x[ii+1] - x[ii])

    # only return non-zero columns
    idx = M.sum(axis=0) != 0

    return M[:, idx], x[idx]


@function
def powerlaw(f, log10_A=-16, gamma=5, components=2):
    df = np.diff(np.concatenate((np.array([0]), f[::components])))
    return ((10**log10_A)**2 / 12.0 / np.pi**2 *
            const.fyr**(gamma-3) * f**(-gamma) * np.repeat(df, components))


@function
def turnover(f, log10_A=-15, gamma=4.33, lf0=-8.5, kappa=10/3, beta=0.5):
    df = np.diff(np.concatenate((np.array([0]), f[::2])))
    hcf = (10**log10_A * (f / const.fyr) ** ((3-gamma) / 2) /
           (1 + (10**lf0 / f) ** kappa) ** beta)
    return hcf**2/12/np.pi**2/f**3*np.repeat(df, 2)


# overlap reduction functions

@function
def hd_orf(pos1, pos2):
    """Hellings & Downs spatial correlation function."""
    if np.all(pos1 == pos2):
        return 1
    else:
        omc2 = (1 - np.dot(pos1, pos2)) / 2
        return 1.5 * omc2 * np.log(omc2) - 0.25 * omc2 + 0.5


@function
def dipole_orf(pos1, pos2):
    """Dipole spatial correlation function."""
    if np.all(pos1 == pos2):
        return 1 + 1e-5
    else:
        return np.dot(pos1, pos2)


@function
def monopole_orf(pos1, pos2):
    """Monopole spatial correlation function."""
    if np.all(pos1 == pos2):
        return 1.0 + 1e-5
    else:
        return 1.0


@function
def anis_orf(pos1, pos2, params, **kwargs):
    """Anisotropic GWB spatial correlation function."""

    anis_basis = kwargs['anis_basis']
    psrs_pos = kwargs['psrs_pos']
    lmax = kwargs['lmax']

    psr1_index = [ii for ii in range(len(psrs_pos))
                  if np.all(psrs_pos[ii] == pos1)][0]
    psr2_index = [ii for ii in range(len(psrs_pos))
                  if np.all(psrs_pos[ii] == pos2)][0]

    clm = np.zeros((lmax+1)**2)
    clm[0] = 2.0*np.sqrt(np.pi)
    if lmax > 0:
        clm[1:] = params

    return sum(clm[ii]*basis for ii,basis
               in enumerate(anis_basis[:(lmax+1)**2,
                                       psr1_index, psr2_index]))


@function
def unnormed_tm_basis(Mmat):
    return Mmat, np.ones_like(Mmat.shape[1])


@function
def normed_tm_basis(Mmat, norm=None):
    if norm is None:
        norm = np.sqrt(np.sum(Mmat**2, axis=0))

    nmat = Mmat / norm
    nmat[:,norm == 0] = 0

    return nmat, np.ones_like(Mmat.shape[1])


@function
def svd_tm_basis(Mmat):
    u, s, v = np.linalg.svd(Mmat, full_matrices=False)
    return u, np.ones_like(s)


@function
def tm_prior(weights):
    return weights * 1e40


# Physical ephemeris model utility functions

t_offset = 55197.0
e_ecl = 23.43704 * np.pi / 180.0
M_ecl = np.array([[1.0, 0.0, 0.0],
                  [0.0, np.cos(e_ecl), -np.sin(e_ecl)],
                  [0.0, np.sin(e_ecl), np.cos(e_ecl)]])


def get_planet_orbital_elements():
    """Grab physical ephemeris model files"""
    dpath = enterprise.__path__[0] + '/datafiles/ephemeris/'
    jup_mjd = np.load(dpath + 'jupiter-orbel-mjd.npy')
    jup_orbelxyz = np.load(dpath + 'jupiter-orbel-xyz-svd.npy')
    sat_mjd = np.load(dpath + 'saturn-orbel-mjd.npy')
    sat_orbelxyz = np.load(dpath + 'saturn-orbel-xyz-svd.npy')
    return jup_mjd, jup_orbelxyz, sat_mjd, sat_orbelxyz


def ecl2eq_vec(x):
    """
    Rotate (n,3) vector time series from ecliptic to equatorial.
    """
    return np.einsum('jk,ik->ij', M_ecl, x)


def eq2ecl_vec(x):
    """
    Rotate (n,3) vector time series from equatorial to ecliptic.
    """
    return np.einsum('kj,ik->ij', M_ecl, x)


def euler_vec(z, y, x, n):
    """
    Return (n,3,3) tensor with each (3,3) block containing an
    Euler rotation with angles z, y, x. Optionally each of z, y, x
    can be a vector of length n.
    """
    L = np.zeros((n,3,3), 'd')
    cosx, sinx = np.cos(x), np.sin(x)
    L[:,0,0] = 1
    L[:,1,1] = L[:,2,2] = cosx
    L[:,1,2] = -sinx
    L[:,2,1] = sinx

    N = np.zeros((n,3,3),'d')
    cosy, siny = np.cos(y), np.sin(y)
    N[:,0,0] = N[:,2,2] = cosy
    N[:,1,1] = 1
    N[:,0,2] = siny
    N[:,2,0] = -siny

    ret = np.einsum('ijk,ikl->ijl', L, N)

    M = np.zeros((n,3,3),'d')
    cosz, sinz = np.cos(z), np.sin(z)
    M[:,0,0] = M[:,1,1] = cosz
    M[:,0,1] = -sinz
    M[:,1,0] = sinz
    M[:,2,2] = 1

    ret = np.einsum('ijk,ikl->ijl', ret, M)

    return ret


def ss_framerotate(mjd, planet, x, y, z, dz,
                   offset=None, equatorial=False):
    """
    Rotate planet trajectory given as (n,3) tensor,
    by ecliptic Euler angles x, y, z, and by z rate
    dz. The rate has units of rad/year, and is referred
    to offset 2010/1/1. dates must be given in MJD.
    """
    if equatorial:
        planet = eq2ecl_vec(planet)

    E = euler_vec(z + dz * (mjd - t_offset) / 365.25, y, x,
                  planet.shape[0])

    planet = np.einsum('ijk,ik->ij', E, planet)

    if offset is not None:
        planet = np.array(offset) + planet

    if equatorial:
        planet = ecl2eq_vec(planet)

    return planet


def dmass(planet, dm_over_Msun):
    return dm_over_Msun * planet


@function
def physical_ephem_delay(toas, planetssb, pos_t, frame_drift_rate=0,
                         d_jupiter_mass=0, d_saturn_mass=0, d_uranus_mass=0,
                         d_neptune_mass=0, jup_orb_elements=np.zeros(6),
                         sat_orb_elements=np.zeros(6), inc_jupiter_orb=False,
                         jup_orbelxyz=None, jup_mjd=None, inc_saturn_orb=False,
                         sat_orbelxyz=None, sat_mjd=None, equatorial=True):

        # convert toas to MJD
        mjd = toas / 86400

        # grab planet-to-SSB vectors
        earth = planetssb[:, 2, :3]
        jupiter = planetssb[:, 4, :3]
        saturn = planetssb[:, 5, :3]
        uranus = planetssb[:, 6, :3]
        neptune = planetssb[:, 7, :3]

        # do frame rotation
        earth = ss_framerotate(mjd, earth, 0.0, 0.0, 0.0, frame_drift_rate,
                               offset=None, equatorial=equatorial)

        # mass perturbations
        mpert = [(jupiter, d_jupiter_mass), (saturn, d_saturn_mass),
                 (uranus, d_uranus_mass), (neptune, d_neptune_mass)]
        for planet, dm in mpert:
            earth += dmass(planet, dm)

        # jupter orbital element perturbations
        if inc_jupiter_orb:
            jup_perturb_tmp = 0.0009547918983127075 * np.einsum(
                'i,ijk->jk', jup_orb_elements, jup_orbelxyz)
            earth += np.array([np.interp(mjd, jup_mjd, jup_perturb_tmp[:,aa])
                               for aa in range(3)]).T

        # saturn orbital element perturbations
        if inc_saturn_orb:
            sat_perturb_tmp = 0.00028588567008942334 * np.einsum(
                'i,ijk->jk', sat_orb_elements, sat_orbelxyz)
            earth += np.array([np.interp(mjd, sat_mjd, sat_perturb_tmp[:,aa])
                               for aa in range(3)]).T

        # construct the true geocenter to barycenter roemer
        tmp_roemer = np.einsum('ij,ij->i', planetssb[:, 2, :3], pos_t)

        # create the delay
        delay = tmp_roemer - np.einsum('ij,ij->i', earth, pos_t)

        return delay<|MERGE_RESOLUTION|>--- conflicted
+++ resolved
@@ -243,39 +243,26 @@
     return F, Ffreqs
 
 
-<<<<<<< HEAD
-@signal_base.function
-def createfourierdesignmatrix_dm(toas, freqs, nmodes=30, fref=1400,
-                                 Tspan=None, logf=False, fmin=None,
-                                 fmax=None):
-=======
 @function
 def createfourierdesignmatrix_dm(toas, freqs, nmodes=30, Tspan=None,
-                                 pshift=False, logf=False, fmin=None,
-                                 fmax=None, modes=None):
->>>>>>> 8d7af45f
-
+                                 pshift=False, fref=1400, logf=False,
+                                 fmin=None, fmax=None, modes=None):
     """
     Construct DM-variation fourier design matrix. Current
     normalization expresses DM signal as a deviation [seconds]
     at fref [MHz]
 
     :param toas: vector of time series in seconds
+    :param freqs: radio frequencies of observations [MHz]
     :param nmodes: number of fourier coefficients to use
-    :param freqs: radio frequencies of observations [MHz]
-    :param freq: option to output frequencies
     :param Tspan: option to some other Tspan
+    :param pshift: option to add random phase shift
+    :param fref: reference frequency [MHz]
     :param logf: use log frequency spacing
     :param fmin: lower sampling frequency
-<<<<<<< HEAD
-    :param fmax: upper sampling frequency [MHz]
-    :param fref: reference frequency [MHz]
-=======
     :param fmax: upper sampling frequency
-    :param pshift: option to add random phase shift
     :param modes: option to provide explicit list or array of
                   sampling frequencies
->>>>>>> 8d7af45f
 
     :return: F: DM-variation fourier design matrix
     :return: f: Sampling frequencies

--- conflicted
+++ resolved
@@ -676,10 +676,7 @@
     return hcf**2/12/np.pi**2/f**3
 
 
-<<<<<<< HEAD
-=======
 @signal_base.function
->>>>>>> 733170aa
 def hd_orf(pos1, pos2):
     if np.all(pos1 == pos2):
         return 1

# pulsar.py

# Class containing pulsar data from timing package [tempo2/PINT].

from __future__ import (absolute_import, division,
                        print_function, unicode_literals)

import enterprise
import numpy as np
import tempfile
from ephem import Ecliptic, Equatorial
import os
import json
import cPickle as pickle
from collections import OrderedDict

# NOTE: PINT interface is not yet available so just import libstempo
try:
    import libstempo as t2
except ImportError:
    print('ERROR: Must have libstempo package installed!')
    t2 = None


class Pulsar(object):

    def __init__(self, parfile, timfile, maxobs=30000, ephem=None,
<<<<<<< HEAD
                 planets=True, sort=True):
=======
                 planets=True, drop_t2pulsar=True):
>>>>>>> 0aa5524c
        # Check whether the two files exist
        if not os.path.isfile(parfile) or not os.path.isfile(timfile):
            msg = 'Cannot find parfile {0} or timfile {1}!'.format(
                parfile, timfile)
            raise IOError(msg)

        # Obtain the directory name of the timfile, and change to it
        timfiletup = os.path.split(timfile)
        dirname = timfiletup[0]
        reltimfile = timfiletup[-1]
        relparfile = os.path.relpath(parfile, dirname)

        # get current directory
        cwd = os.getcwd()

        # Change directory to the base directory of the tim-file to deal with
        # INCLUDE statements in the tim-file
        os.chdir(dirname)

        # sorting
        self._sort = sort

        # Load pulsar data from the libstempo library
        # TODO: make sure we specify libstempo>=2.3.1
        self.t2pulsar = t2.tempopulsar(relparfile, reltimfile,
                                       maxobs=maxobs, ephem=ephem)

        # Load the entire par-file into memory, so that we can save it
        with open(relparfile, 'r') as content_file:
            self.parfile_content = content_file.read()

        # Save the tim-file to a temporary file (so that we don't have to deal
        # with 'include' statements in the tim-file), and load that tim-file
        # in memory for storage
        tempfilename = tempfile.mktemp()
        self.t2pulsar.savetim(tempfilename)
        with open(tempfilename, 'r') as content_file:
            self.timfile_content = content_file.read()
        os.remove(tempfilename)

        # Change directory back to where we were
        os.chdir(cwd)

        # get pulsar name
        self.name = str(self.t2pulsar.name)

        # get some private attributes
        self._toas = np.double(self.t2pulsar.toas()) * 86400
        self._residuals = np.double(self.t2pulsar.residuals())
        self._toaerrs = np.double(self.t2pulsar.toaerrs) * 1e-6
        self._designmatrix = np.double(self.t2pulsar.designmatrix())
        self._ssbfreqs = np.double(self.t2pulsar.ssbfreqs()) / 1e6

        # get pulsar distances and uncertainties
        # TODO: use fancier datapath representation
        dfile = enterprise.__path__[0] + '/datafiles/pulsar_distances.json'
        with open(dfile, 'r') as fl:
            pdict = json.load(fl)

        try:
            self._pdist = tuple(pdict[self.name])
        except KeyError:
            # TODO: should use logging here
            msg = 'WARNING: Could not find pulsar distance for '
            msg += 'PSR {0}.'.format(self.name)
            msg += ' Setting value to 1 with 20% uncertainty.'
            print(msg)
            self._pdist = (1.0, 0.2)

        # get par-file parameters
        self.fitpars = ['Offset'] + list(map(str, self.t2pulsar.pars()))

        # make dictionary with tuple of (val, err) for fitted parameters

        # set values for offset
        # TODO: should probably try to set uncertainty here in some way
        self.fitvals = OrderedDict({})
        self.fitvals['Offset'] = (0.0, 0.0)

        # get other fit values
        for par in self.fitpars[1:]:
            self.fitvals[par] = (self.t2pulsar[par].val,
                                 self.t2pulsar[par].err)

        # get set values in par file
        spars = list(map(str, self.t2pulsar.pars(which='set')))
        self.setpars = [sp for sp in spars if sp not in self.fitpars]

        # make dictionary with set parameter values
        self.setvals = OrderedDict({})
        for par in self.setpars:
            self.setvals[par] = self.t2pulsar[par].val

        # get flag dictionary
        # TODO: Deal with heirarchical setting of flags in Models?
        # For example, some IPTA data has group flags but NANOGrav doesn't
        self._flags = {}
        for key in self.t2pulsar.flags():
            self._flags[key] = self.t2pulsar.flagvals(key)

        # get sky location
        if 'RAJ' in np.concatenate((self.fitpars, self.setpars)):
            self._raj = np.double(self.t2pulsar['RAJ'].val)
            self._decj = np.double(self.t2pulsar['DECJ'].val)

        else:
            # use ecliptic coordinates
            elong = self.t2pulsar['ELONG'].val
            elat = self.t2pulsar['ELAT'].val

            # convert via pyephem
            try:
                ec = Ecliptic(elong, elat)

                # check for B name
                if 'B' in self.name:
                    epoch = '1950'
                else:
                    epoch = '2000'
                eq = Equatorial(ec, epoch=str(epoch))
                self._raj = np.double(eq.ra)
                self._decj = np.double(eq.dec)

            # TODO: should use logging here
            except TypeError:
                msg = 'WARNING: Cannot fine sky location coordinates '
                msg += 'for PSR {0}. '.format(self.name)
                msg += 'Setting values to 0.0'
                print(msg)
                self._raj = 0.0
                self._decj = 0.0

        self._pos = np.array([np.cos(self._raj) * np.cos(self._decj),
                              np.sin(self._raj) * np.cos(self._decj),
                              np.sin(self._decj)])

        # Get the position vectors of the planets
        self._planetssb = None
        if planets:
            for ii in range(1, 10):
                tag = 'DMASSPLANET' + str(ii)
                self.t2pulsar[tag].val = 0.0
            self.t2pulsar.formbats()
            self._planetssb = np.zeros((len(self._toas), 9, 6))
            self._planetssb[:, 0, :] = self.t2pulsar.mercury_ssb
            self._planetssb[:, 1, :] = self.t2pulsar.venus_ssb
            self._planetssb[:, 2, :] = self.t2pulsar.earth_ssb
            self._planetssb[:, 3, :] = self.t2pulsar.mars_ssb
            self._planetssb[:, 4, :] = self.t2pulsar.jupiter_ssb
            self._planetssb[:, 5, :] = self.t2pulsar.saturn_ssb
            self._planetssb[:, 6, :] = self.t2pulsar.uranus_ssb
            self._planetssb[:, 7, :] = self.t2pulsar.neptune_ssb
            self._planetssb[:, 8, :] = self.t2pulsar.pluto_ssb

<<<<<<< HEAD
        # sorting
        self.sort_data()

    def sort_data(self):
        """Sort data by time."""
        if self._sort:
            self._isort = np.argsort(self._toas, kind='mergesort')
            self._iisort = np.zeros(len(self._isort), dtype=np.int)
            for ii, p in enumerate(self._isort):
                self._iisort[p] = ii
        else:
            self._isort = slice(None, None, None)
            self._iisort = slice(None, None, None)
=======
        # drop pulsar object to save memory
        if drop_t2pulsar:
            del self.t2pulsar
>>>>>>> 0aa5524c

    def filter_data(self, start_time=None, end_time=None):
        """Filter data to create a time-slice of overall dataset."""
        if start_time is None and end_time is None:
            mask = np.ones(self._toas.shape, dtype=bool)
        else:
            mask = np.logical_and(self._toas >= start_time * 86400,
                                  self._toas <= end_time * 86400)

        self._toas = self._toas[mask]
        self._toaerrs = self._toaerrs[mask]
        self._residuals = self._residuals[mask]
        self._ssbfreqs = self._ssbfreqs[mask]

        self._designmatrix = self._designmatrix[mask, :]
        dmx_mask = np.sum(self._designmatrix, axis=0) != 0.0
        self._designmatrix = self._designmatrix[:, dmx_mask]

        for key in self._flags:
            self._flags[key] = self._flags[key][mask]

        if self._planetssb is not None:
            self._planetssb = self.planetssb[mask, :, :]

<<<<<<< HEAD
        self.sort_data()

    def to_pickle(self, savedir):
=======
    def to_pickle(self, outdir=None):
>>>>>>> 0aa5524c
        """Save object to pickle file."""

        # drop t2pulsar object
        if hasattr(self, 't2pulsar'):
            del self.t2pulsar

        if outdir is None:
            outdir = os.getcwd()

        if not os.path.exists(outdir):
            os.makedirs(outdir)

        with open(outdir + '/{0}.pkl'.format(self.name), 'w') as f:
            pickle.dump(self, f)

    @property
    def isort(self):
        """Return sorting indices."""
        return self._isort

    @property
    def iisort(self):
        """Return inverse of sorting indices."""
        return self._iisort

    @property
    def toas(self):
        """Return array of TOAs in seconds."""
        return self._toas[self._isort]

    @property
    def residuals(self):
        """Return array of residuals in seconds."""
        return self._residuals[self._isort]

    @property
    def toaerrs(self):
        """Return array of TOA errors in seconds."""
        return self._toaerrs[self._isort]

    @property
    def freqs(self):
        """Return array of radio frequencies in MHz."""
        return self._ssbfreqs[self._isort]

    @property
    def Mmat(self):
        """Return ntoa x npar design matrix."""
        return self._designmatrix[self._isort, :]

    @property
    def pdist(self):
        """Return tuple of pulsar distance and uncertainty in kpc."""
        return self._pdist

    @property
    def flags(self):
        """Return a dictionary of tim-file flags."""

        return dict((k, v[self._isort]) for k, v in self._flags.items())

    @property
    def backend_flags(self):
        """Return array of backend flags.

        Not all TOAs have the same flags for all data sets. In order to
        facilitate this we have a ranked ordering system that will look
        for flags. The order is `group`, `sys`, `i`, `f`, `fe`+`be`.

        """

        nobs = len(self._toas)
        bflags = ['flag'] * nobs
        check = lambda i, fl: fl in self._flags and self._flags[fl][i] != ''
        flags = [['group'], ['sys'], ['i'], ['f'], ['fe', 'be']]
        for ii in range(nobs):
            # TODO: make this cleaner
            for f in flags:
                if np.all(map(lambda xx: check(ii, xx), f)):
                    bflags[ii] = '_'.join(self._flags[x][ii] for x in f)
                    break
        return np.array(bflags)[self._isort]

    @property
    def theta(self):
        """Return polar angle of pulsar in radians."""
        return np.pi / 2 - self._decj

    @property
    def phi(self):
        """Return azimuthal angle of pulsar in radians."""
        return self._raj

    @property
    def pos(self):
        """Return unit vector to pulsar."""
        return self._pos

    @property
    def planetssb(self):
        """Return planetary position vectors at all timestamps"""
        return self._planetssb<|MERGE_RESOLUTION|>--- conflicted
+++ resolved
@@ -25,11 +25,8 @@
 class Pulsar(object):
 
     def __init__(self, parfile, timfile, maxobs=30000, ephem=None,
-<<<<<<< HEAD
-                 planets=True, sort=True):
-=======
-                 planets=True, drop_t2pulsar=True):
->>>>>>> 0aa5524c
+                 planets=True, sort=True, drop_t2pulsar=True):
+                 
         # Check whether the two files exist
         if not os.path.isfile(parfile) or not os.path.isfile(timfile):
             msg = 'Cannot find parfile {0} or timfile {1}!'.format(
@@ -184,7 +181,10 @@
             self._planetssb[:, 7, :] = self.t2pulsar.neptune_ssb
             self._planetssb[:, 8, :] = self.t2pulsar.pluto_ssb
 
-<<<<<<< HEAD
+        # drop pulsar object to save memory
+        if drop_t2pulsar:
+            del self.t2pulsar
+
         # sorting
         self.sort_data()
 
@@ -198,11 +198,6 @@
         else:
             self._isort = slice(None, None, None)
             self._iisort = slice(None, None, None)
-=======
-        # drop pulsar object to save memory
-        if drop_t2pulsar:
-            del self.t2pulsar
->>>>>>> 0aa5524c
 
     def filter_data(self, start_time=None, end_time=None):
         """Filter data to create a time-slice of overall dataset."""
@@ -227,13 +222,9 @@
         if self._planetssb is not None:
             self._planetssb = self.planetssb[mask, :, :]
 
-<<<<<<< HEAD
         self.sort_data()
 
-    def to_pickle(self, savedir):
-=======
     def to_pickle(self, outdir=None):
->>>>>>> 0aa5524c
         """Save object to pickle file."""
 
         # drop t2pulsar object
